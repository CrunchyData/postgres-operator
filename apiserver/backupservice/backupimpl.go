package backupservice

/*
Copyright 2019 Crunchy Data Solutions, Inc.
Licensed under the Apache License, Version 2.0 (the "License");
you may not use this file except in compliance with the License.
You may obtain a copy of the License at

http://www.apache.org/licenses/LICENSE-2.0

Unless required by applicable law or agreed to in writing, software
distributed under the License is distributed on an "AS IS" BASIS,
WITHOUT WARRANTIES OR CONDITIONS OF ANY KIND, either express or implied.
See the License for the specific language governing permissions and
limitations under the License.
*/

import (
	crv1 "github.com/crunchydata/postgres-operator/apis/cr/v1"
	"github.com/crunchydata/postgres-operator/apiserver"
	msgs "github.com/crunchydata/postgres-operator/apiservermsgs"
	"github.com/crunchydata/postgres-operator/config"
	"github.com/crunchydata/postgres-operator/kubeapi"
	"github.com/crunchydata/postgres-operator/util"
	log "github.com/sirupsen/logrus"
	"io/ioutil"
	meta_v1 "k8s.io/apimachinery/pkg/apis/meta/v1"
	"time"
)

// ShowBackup ...
func ShowBackup(name, ns string) msgs.ShowBackupResponse {
	var err error
	response := msgs.ShowBackupResponse{}
	response.Status = msgs.Status{Code: msgs.Ok, Msg: ""}

	if name == "all" {
		//get a list of all backups
		err = kubeapi.Getpgbackups(apiserver.RESTClient, &response.BackupList, ns)
		if err != nil {
			response.Status.Code = msgs.Error
			response.Status.Msg = err.Error()
			return response
		}
		log.Debugf("backups found len is %d\n", len(response.BackupList.Items))
	} else {
		backup := crv1.Pgbackup{}
		found, err := kubeapi.Getpgbackup(apiserver.RESTClient, &backup, name, ns)
		if !found {
			response.Status.Code = msgs.Error
			response.Status.Msg = "backup not found for " + name
			return response
		}
		if err != nil {
			response.Status.Code = msgs.Error
			response.Status.Msg = err.Error()
			return response
		}
		response.BackupList.Items = make([]crv1.Pgbackup, 1)
		response.BackupList.Items[0] = backup
	}

	return response

}

// DeleteBackup ...
func DeleteBackup(backupName, ns string) msgs.DeleteBackupResponse {
	resp := msgs.DeleteBackupResponse{}
	resp.Status.Code = msgs.Ok
	resp.Status.Msg = ""
	resp.Results = make([]string, 0)

	var err error

	if backupName == "all" {
		resp.Status.Code = msgs.Error
		resp.Status.Msg = "all not a valid cluster name"
		return resp
	}

	err = kubeapi.Deletepgbackup(apiserver.RESTClient, backupName, ns)

	if err != nil {
		resp.Status.Code = msgs.Error
		resp.Status.Msg = err.Error()
		return resp
	}
	resp.Results = append(resp.Results, backupName)

	//create a pgtask to remove the PVC and its data
	pvcName := backupName + "-backup"
	dataRoots := []string{backupName + "-backups"}

	storageSpec := crv1.PgStorageSpec{}
	err = apiserver.CreateRMDataTask(storageSpec, backupName, pvcName, dataRoots, backupName+"-backup", ns)
	if err != nil {
		resp.Status.Code = msgs.Error
		resp.Status.Msg = err.Error()
		return resp
	}

	return resp

}

//  CreateBackup ...
// pgo backup mycluster
// pgo backup all
// pgo backup --selector=name=mycluster
func CreateBackup(request *msgs.CreateBackupRequest, ns string) msgs.CreateBackupResponse {
	resp := msgs.CreateBackupResponse{}
	resp.Status.Code = msgs.Ok
	resp.Status.Msg = ""
	resp.Results = make([]string, 0)

	var newInstance *crv1.Pgbackup
	var wfId string

	log.Info("CreateBackup sc " + request.StorageConfig)
	if request.StorageConfig != "" {
		if apiserver.IsValidStorageName(request.StorageConfig) == false {
			log.Info("CreateBackup sc error is found " + request.StorageConfig)
			resp.Status.Code = msgs.Error
			resp.Status.Msg = request.StorageConfig + " Storage config was not found "
			return resp
		}
	}

	if request.Selector != "" {
		//use the selector instead of an argument list to filter on

		clusterList := crv1.PgclusterList{}

		err := kubeapi.GetpgclustersBySelector(apiserver.RESTClient, &clusterList, request.Selector, ns)
		if err != nil {
			resp.Status.Code = msgs.Error
			resp.Status.Msg = err.Error()
			return resp
		}

		if len(clusterList.Items) == 0 {
			log.Debug("no clusters found")
			resp.Results = append(resp.Results, "no clusters found with that selector")
			return resp
		} else {
			newargs := make([]string, 0)
			for _, cluster := range clusterList.Items {
				newargs = append(newargs, cluster.Spec.Name)
			}
			request.Args = newargs
		}

	}

	for _, arg := range request.Args {
		log.Debugf("create backup called for %s", arg)

		cluster := crv1.Pgcluster{}
		found, err := kubeapi.Getpgcluster(apiserver.RESTClient, &cluster, arg, ns)
		if !found {
			resp.Status.Code = msgs.Error
			resp.Status.Msg = arg + " was not found, verify cluster name"
			return resp
		} else if err != nil {
			resp.Status.Code = msgs.Error
			resp.Status.Msg = err.Error()
			return resp
		}

		result := crv1.Pgbackup{}

		wfId, err = createBackupWorkflowTask(cluster.Spec.Name, ns)

		found, err = kubeapi.Getpgbackup(apiserver.RESTClient, &result, arg, ns)
		if !found {
			log.Debugf("pgbackup %s was not found so we will create it", arg)
			// Create an instance of our CRD
			newInstance, err = getBackupParams(arg, request, ns)
			if err != nil {
				msg := "error creating backup for " + arg
				log.Error(err)
				resp.Results = append(resp.Results, msg)
				break
			}
			if request.PVCName != "" {
				log.Debugf("backuppvc is %s", request.PVCName)
				newInstance.Spec.BackupPVC = request.PVCName
			}

<<<<<<< HEAD
			if err != nil {
				resp.Results = append(resp.Results, err.Error())
				return resp
			}

=======
			log.Debugf("CreateBackup BackupOpts=%s", newInstance.Spec.BackupOpts)
>>>>>>> 1361657b
			err = kubeapi.Createpgbackup(apiserver.RESTClient, newInstance, ns)
			if err != nil {
				resp.Status.Code = msgs.Error
				resp.Status.Msg = err.Error()
				return resp
			}
		} else if err != nil {
			resp.Results = append(resp.Results, "error getting pgbackup for "+arg)
			break
		} else {
			log.Debugf("pgbackup %s was found so we will update it with a re-add status", arg)
			result.Spec.BackupStatus = crv1.PgBackupJobReSubmitted
			result.Spec.BackupOpts = request.BackupOpts

			err = kubeapi.Updatepgbackup(apiserver.RESTClient, &result, arg, ns)

			if err != nil {
				log.Error(err)
				resp.Results = append(resp.Results, "error updating pgbackup for "+arg)
				break
			}
		}

		resp.Results = append(resp.Results, "created backup Job for "+arg)

		resp.Results = append(resp.Results, "workflow id "+wfId)

	}

	return resp
}

func getBackupParams(name string, request *msgs.CreateBackupRequest, ns string) (*crv1.Pgbackup, error) {
	var err error
	var newInstance *crv1.Pgbackup

	spec := crv1.PgbackupSpec{}
	spec.Namespace = ns
	spec.Name = name
	if request.StorageConfig != "" {
		spec.StorageSpec, _ = apiserver.Pgo.GetStorageSpec(request.StorageConfig)
	} else {
		spec.StorageSpec, _ = apiserver.Pgo.GetStorageSpec(apiserver.Pgo.BackupStorage)
	}
	spec.CCPImageTag = apiserver.Pgo.Cluster.CCPImageTag
	spec.BackupStatus = "initial"
	spec.BackupHost = "basic"
	spec.BackupUserSecret = "primaryuser"
	spec.BackupPort = apiserver.Pgo.Cluster.Port
	spec.BackupOpts = request.BackupOpts
	spec.Toc = make(map[string]string)

	cluster := crv1.Pgcluster{}
	_, err = kubeapi.Getpgcluster(apiserver.RESTClient, &cluster, name, ns)
	if err == nil {
		spec.BackupHost = cluster.Spec.Name
		spec.BackupUserSecret = cluster.Spec.Name + crv1.PrimarySecretSuffix
		_, err = util.GetSecretPassword(apiserver.Clientset, cluster.Spec.Name, crv1.PrimarySecretSuffix, ns)
		if err != nil {
			return newInstance, err
		}
		spec.BackupPort = cluster.Spec.Port
	} else {
		return newInstance, err
	}

	newInstance = &crv1.Pgbackup{
		ObjectMeta: meta_v1.ObjectMeta{
			Name: name,
		},
		Spec: spec,
	}
	return newInstance, nil
}

func createBackupWorkflowTask(clusterName, ns string) (string, error) {

	existingTask := crv1.Pgtask{}

	taskName := clusterName + "-" + crv1.PgtaskWorkflowBackupType

	//delete any existing pgtask with the same name
	found, err := kubeapi.Getpgtask(apiserver.RESTClient,
		&existingTask, taskName, ns)
	if found {
		log.Debugf("deleting prior pgtask %s", taskName)
		err = kubeapi.Deletepgtask(apiserver.RESTClient, taskName, ns)
		if err != nil {
			return "", err
		}
	}

	//create pgtask CRD
	spec := crv1.PgtaskSpec{}
	spec.Namespace = ns
	spec.Name = clusterName + "-" + crv1.PgtaskWorkflowBackupType
	spec.TaskType = crv1.PgtaskWorkflow

	spec.Parameters = make(map[string]string)
	spec.Parameters[crv1.PgtaskWorkflowSubmittedStatus] = time.Now().Format("2006-01-02.15.04.05")
	spec.Parameters[config.LABEL_PG_CLUSTER] = clusterName

	u, err := ioutil.ReadFile("/proc/sys/kernel/random/uuid")
	if err != nil {
		log.Error(err)
		return "", err
	}

	log.Debugf("Backup workflow id: %s", u)

	spec.Parameters[crv1.PgtaskWorkflowID] = string(u[:len(u)-1])

	newInstance := &crv1.Pgtask{
		ObjectMeta: meta_v1.ObjectMeta{
			Name: spec.Name,
		},
		Spec: spec,
	}
	newInstance.ObjectMeta.Labels = make(map[string]string)
	newInstance.ObjectMeta.Labels[config.LABEL_PG_CLUSTER] = clusterName
	newInstance.ObjectMeta.Labels[crv1.PgtaskWorkflowID] = spec.Parameters[crv1.PgtaskWorkflowID]

	err = kubeapi.Createpgtask(apiserver.RESTClient, newInstance, ns)
	if err != nil {
		log.Error(err)
		return "", err
	}
	return spec.Parameters[crv1.PgtaskWorkflowID], err

}<|MERGE_RESOLUTION|>--- conflicted
+++ resolved
@@ -188,15 +188,8 @@
 				newInstance.Spec.BackupPVC = request.PVCName
 			}
 
-<<<<<<< HEAD
-			if err != nil {
-				resp.Results = append(resp.Results, err.Error())
-				return resp
-			}
-
-=======
 			log.Debugf("CreateBackup BackupOpts=%s", newInstance.Spec.BackupOpts)
->>>>>>> 1361657b
+
 			err = kubeapi.Createpgbackup(apiserver.RESTClient, newInstance, ns)
 			if err != nil {
 				resp.Status.Code = msgs.Error
