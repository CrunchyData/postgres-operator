--- conflicted
+++ resolved
@@ -126,15 +126,11 @@
 	if Namespace == "" {
 		log.Error("NAMESPACE environment variable is set to empty string which pgo will interpret as watch 'all' namespaces")
 	}
-<<<<<<< HEAD
-
-=======
 	tmp := os.Getenv("CRUNCHY_DEBUG")
 	CRUNCHY_DEBUG = false
 	if tmp == "true" {
 		CRUNCHY_DEBUG = true
 	}
->>>>>>> e8249ac1
 	log.Info("Namespace is [" + Namespace + "]")
 	BasicAuth = true
 	MetricsFlag = false
