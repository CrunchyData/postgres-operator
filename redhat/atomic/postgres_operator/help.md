= postgres-operator (1)
Jeff McCormick
August 17, 2018

== NAME
postgres-operator - Container image for Crunchy Data's PostgreSQL Operator

== DESCRIPTION
The Postgres Operator is a controller, written in Golang, that uses the Kubernetes API and CustomResourceDefinition concepts to offer users a CLI which enables them to create and manage PostgreSQL databases and clusters running on a Kubernetes cluster.

The container itself consists of:
    - RHEL7 base image
    - Bash script that performs the container startup
    - PostgreSQL binary packages

Files added to the container during Docker build include: /help.1.

== USAGE
For more information on the PostgreSQL Operator, see the official Crunchy Postgres Operator repository on GitHub.

== LABELS
The starter container includes the following LABEL settings:

That atomic command runs the Docker command set in this label:

`Name=`

The registry location and name of the image. For example, Name="crunchydata/postgres-operator".

`Version=`

The Red Hat Enterprise Linux version from which the container was built. For example, Version="7.6"

`Release=`

<<<<<<< HEAD
The specific release number of the container. For example, Release="4.0.0-rc2"
=======
The specific release number of the container. For example, Release="3.5.2"
>>>>>>> afae154a
<|MERGE_RESOLUTION|>--- conflicted
+++ resolved
@@ -1,6 +1,4 @@
 = postgres-operator (1)
-Jeff McCormick
-August 17, 2018
 
 == NAME
 postgres-operator - Container image for Crunchy Data's PostgreSQL Operator
@@ -33,8 +31,4 @@
 
 `Release=`
 
-<<<<<<< HEAD
-The specific release number of the container. For example, Release="4.0.0-rc2"
-=======
-The specific release number of the container. For example, Release="3.5.2"
->>>>>>> afae154a
+The specific release number of the container. For example, Release="4.0.0-rc2"