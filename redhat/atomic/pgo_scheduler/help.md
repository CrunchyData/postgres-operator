= pgo-scheduler (1)
Crunchy Data
January 13, 2019

== NAME
pgo-scheduler - Lightweight cronservice for scheduling automated tasks such as backups and SQL 
jobs.

== DESCRIPTION
The pgo-scheduler image works in conjunction with Crunchy Data's PostgreSQL Operator to execute cron 
based tasks such as PostgreSQL backups or SQL policies against PostgreSQL clusters.

The container itself consists of:
    - RHEL7 base image
    - Scheduler application

Files added to the container during Docker build include: /help.1.

== USAGE
For more information on the PostgreSQL Operator, see the official Crunchy Postgres Operator repository on GitHub.

== LABELS
The starter container includes the following LABEL settings:

That atomic command runs the Docker command set in this label:

`Name=`

The registry location and name of the image. For example, Name="crunchydata/pgo-scheduler".

`Version=`

The Red Hat Enterprise Linux version from which the container was built. For example, Version="7.6"

`Release=`

<<<<<<< HEAD
The specific release number of the container. For example, Release="3.5.3"
=======
The specific release number of the container. For example, Release="3.5.4"
>>>>>>> 4cc3282c
<|MERGE_RESOLUTION|>--- conflicted
+++ resolved
@@ -34,8 +34,4 @@
 
 `Release=`
 
-<<<<<<< HEAD
-The specific release number of the container. For example, Release="3.5.3"
-=======
-The specific release number of the container. For example, Release="3.5.4"
->>>>>>> 4cc3282c
+The specific release number of the container. For example, Release="3.5.4"