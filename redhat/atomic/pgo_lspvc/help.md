--- conflicted
+++ resolved
@@ -32,8 +32,4 @@
 
 `Release=`
 
-<<<<<<< HEAD
-The specific release number of the container. For example, Release="4.0.0-rc1"
-=======
-The specific release number of the container. For example, Release="3.5.2-rc2"
->>>>>>> c0437fdd
+The specific release number of the container. For example, Release="4.0.0-rc2"