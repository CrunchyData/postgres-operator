--- conflicted
+++ resolved
@@ -49,8 +49,4 @@
 \fB\fCRelease=\fR
 
 .PP
-<<<<<<< HEAD
-The specific release number of the container. For example, Release="4.0.0-rc1"
-=======
-The specific release number of the container. For example, Release="4.0.0-rc2"
->>>>>>> c7e399d1
+The specific release number of the container. For example, Release="4.0.0-rc2"