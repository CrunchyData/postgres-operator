---
title: "Configuration"
date: 2018-04-24T18:26:56-07:00
draft: false
weight: 40
---

:toc:
<<<<<<< HEAD
Latest Release: v3.1, {docdate}
=======
Latest Release: 3.2.0 {docdate}
>>>>>>> a47cbd96

== Overview

This document describes how to configure the operator beyond the default configurations in addition to detailing what the configuration settings mean.

== Openshift Container Platform

To run the Operator on Openshift Container Platform note the following requirements -

 * Openshift Container Platform 3.7 or greater is required due to the dependence on Custom Resource Definitions.
 * The `CO_CMD` environment variable should be set to `oc` when operating in an Openshift environment.

== Security Configuration

=== Kube RBAC

The `cluster-rbac.yaml` file is executed a single time when installing
the Operator.  This file, executed by a Kubernetes user with cluster-admin
priviledges, does the following:

 * Creates Customer Resource Definitions
 * Grants `get` access to Kube Node resources to the postgres-operator
   service account.

The `rbac.yaml` file is also executed a single time when installing
the Operator.  This file creates Role scoped privileges which are
granted to the postgres-operator service account.  The postgres-operator
service account is used by the *apiserver* and *postgres-operator* containers
to access Kubernetes resources.

Both of these RBAC files are executed by the `deploy/install-rbac.sh`
script. It can also be installed through running `make installrbac` in the
$CCPROOT directory.

[WARNING]
====
The CO_NAMESPACE environment variable determines the namespace
that is used within the deployment of the operator.  If you
are deploying to the *demo* namespace, the following
should setting should be defined in your .bashrc:
`export CO_NAMESPACE=demo`
====

{{% notice tip %}}
See link:https://kubernetes.io/docs/admin/authorization/rbac/[here] for more
details on how to enable RBAC roles and modify the scope of the permissions
to suit your needs.
{{% /notice %}}

=== Basic Authentication

Basic authentication between the host and the apiserver is required. It will
be necessary to configure the pgo client to specify a basic authentication
username and password through the creation a file in the user's home directory
named `.pgouser`. It will look similar to this, and contain only a single line -
....
username:password
....

The above excerpt specifies a username of *username* and a password of *password*.
These values will be read by the *pgo* client and passed to the *apiserver* on each
REST API call.

For the *apiserver*, a list of usernames and passwords is specified in the
*apiserver-conf-secret* Secret.  The values specified in a deployment are found in
the following location -
....
$COROOT/conf/apiserver/pgouser
....

The sample configuration for `pgouser` is as follows -
....
username:password:pgoadmin
testuser:testpass:pgoadmin
readonlyuser:testpass:pgoreader
....

Modify these values to be unique to your environment.

If the username and password passed by clients to the *apiserver* do
not match, the REST call will fail and a log message will be produced
in the *apiserver* container log. The client will receive a 401 HTTP
status code if they are not able to authenticate.

If the `pgouser` file is not found in the *home* directory of the pgo user
then the next searched location is `/etc/pgo/pgouser`. If the file is not
found in either of the locations, the pgo client searches for the existence
of a `PGOUSER` environment variable in order to locate a path to the basic
authentication file.

Basic authentication can be entirely disabled by setting the BasicAuth
setting in the `pgo.yaml` configuration file to `false`.

=== Configure TLS

TLS is used to secure communications to the apiserver. Sample keys and
certifications that can be used by TLS are found here -
....
$COROOT/conf/apiserver/server.crt
$COROOT/conf/apiserver/server.key
....

If you want to generate your own keys, you can use the script found in -
....
$COROOT/bin/make-certs.sh
....

The *pgo* client is required to use keys to connect to the *apiserver*.
Specify the keys for pgo by setting the following environment variables -
....
export PGO_CA_CERT=$COROOT/conf/apiserver/server.crt
export PGO_CLIENT_CERT=$COROOT/conf/apiserver/server.crt
export PGO_CLIENT_KEY=$COROOT/conf/apiserver/server.key
....

The sample server keys are used as the client keys; adjust to suit
security requirements.

For the *apiserver TLS configuration*, the keys are included in the
*apiserver-conf-secret* Secret when the apiserver is deployed. See the
`$COROOT/deploy/deploy.sh script` which is where the secret is created.

The apiserver listens on port 8443 (e.g. https://postgres-operator:8443)
by default.

You can set `InsecureSkipVerify` to *true* by setting the `NO_TLS_VERIFY`
environment variable in the `deployment.json` file to *true*. By default
this value is set to *false* if you do not specify a value.

=== pgo RBAC

The pgo command line utility talks to the apiserver REST API instead of
the Kubernetes API. It is therefore necessary for the pgo client to make
use of RBAC configuration.

Starting in Release 3.0, the */conf/apiserver/pgorole* is used to define some sample pgo roles, *pgadmin* and *pgoreader*.

These roles are meant as examples that you can configure to suit security
requirements as necessary. The *pgadmin* role grants a user authorization to
all pgo commands. The *pgoreader* only grants access to pgo commands that
display information such as `pgo show cluster`.

The `pgorole` file is read at start up time when the operator is deployed to
the Kubernetes cluster.

Also, the `pgouser` file now includes the role that is assigned to a specific
user as follows -
....
username:password:pgoadmin
testuser:testpass:pgoadmin
readonlyuser:testpass:pgoreader
....

The following list shows the current complete list of possible pgo
permissions -

.pgo Permissions
[width="60%",frame="topbot",options="header"]
|======================
|Permission | Description
|ShowSecrets   | allow *pgo show user*
|ShowCluster   | allow *pgo show cluster*
|CreateCluster | allow *pgo create cluster*
|TestCluster   | allow *pgo test mycluster*
|ShowBackup    | allow *pgo show backup*
|CreateBackup  | allow *pgo backup mycluster*
|DeleteBackup  | allow *pgo delete backup mycluster*
|Label         | allow *pgo label*
|Load          | allow *pgo load*
|CreatePolicy  | allow *pgo create policy*
|DeletePolicy  | allow *pgo delete policy*
|ShowPolicy    | allow *pgo show policy*
|ApplyPolicy   | allow *pgo apply policy*
|ShowPVC       | allow *pgo show pvc*
|CreateUpgrade | allow *pgo upgrade*
|ShowUpgrade   | allow *pgo show upgrade*
|DeleteUpgrade | allow *pgo delete upgrade*
|CreateUser    | allow *pgo create user*
|CreateFailover| allow *pgo failover*
|ShowConfig    | allow *pgo show config*
|User          | allow *pgo user*
|Version       | allow *pgo version*
|======================

If the user is unauthorized for a pgo command, the user will
get back this response -
....
FATA[0000] Authentication Failed: 40
....


=== REST API Configuration

The postgres-operator pod includes the apiserver which is a REST API that pgo
users are able to communicate with.

The apiserver uses the following configuration files found in `$COROOT/conf/apiserver`
to determine how the Operator will provision PostgreSQL containers -
....
$COROOT/conf/apiserver/pgo.yaml
$COROOT/conf/apiserver/pgo.lspvc-template.json
$COROOT/conf/apiserver/pgo.load-template.json
....

Note that the default pgo.yaml file assumes you are going to use *HostPath* Persistent
Volumes for your storage configuration. It will be necessary to adjust this file for NFS
or other storage configurations. Some examples of how are listed in the manual installation
document.

The version of PostgreSQL container the Operator will deploy is determined by the *CCPImageTag*
setting in the `$COROOT/conf/apiserver/pgo.yaml` configuration file. By default, this value is
set to the latest release of the Crunchy Container Suite.

The default pgo.yaml configuration file, included in `$COROOT/conf/apiserver/pgo.yaml`,
looks like this -

[source,yaml]
....
BasicAuth:  true
Cluster:
  CCPImageTag:  centos7-10.5-2.1.0
  Metrics:  false
  Badger:  false
  Port:  5432
  User:  testuser
  Database:  userdb
  PasswordAgeDays:  60
  PasswordLength:  8
  Strategy:  1
  Replicas:  0
  ArchiveMode:  false
  ArchiveTimeout:  60
  ServiceType:  ClusterIP
PrimaryStorage: storage1
BackupStorage: storage1
ReplicaStorage: storage1
Storage:
  storage1:
    AccessMode:  ReadWriteMany
    Size:  200M
    StorageType:  create
  storage2:
    AccessMode:  ReadWriteMany
    Size:  333M
    StorageType:  create
  storage3:
    AccessMode:  ReadWriteMany
    Size:  440M
    StorageType:  create
DefaultContainerResource: small
ContainerResources:
  small:
    RequestsMemory:  2Gi
    RequestsCPU:  0.5
    LimitsMemory:  2Gi
    LimitsCPU:  1.0
  large:
    RequestsMemory:  8Gi
    RequestsCPU:  2.0
    LimitsMemory:  12Gi
    LimitsCPU:  4.0
Pgo:
  Audit:  false
  LSPVCTemplate:  /config/pgo.lspvc-template.json
  CSVLoadTemplate:  /config/pgo.load-template.json
  COImagePrefix:  crunchydata
  COImageTag:  centos7-2.7
....

Values in the pgo configuration file have the following meaning:

.pgo Configuration File Definitions
[width="90%",cols="m,2",frame="topbot",options="header"]
|======================
|Setting | Definition
|BasicAuth        | if set to *true* will enable Basic Authentication
|Cluster.CCPImageTag        |newly created containers will be based on this image version (e.g. centos7-10.4-1.8.3), unless you override it using the --ccp-image-tag command line flag
|Cluster.Port        | the PostgreSQL port to use for new containers (e.g. 5432)
|Cluster.User        | the PostgreSQL normal user name
|Cluster.Strategy        | sets the deployment strategy to be used for deploying a cluster, currently there is only strategy *1*
|Cluster.Replicas        | the number of cluster replicas to create for newly created clusters
|Cluster.Metrics        | boolean, if set to true will cause each new cluster to include crunchy-collect as a sidecar container for metrics collection, if set to false (default), users can still add metrics on a cluster-by-cluster basis using the pgo command flag --metrics
|Cluster.Badger        | boolean, if set to true will cause each new cluster to include crunchy-pgbadger as a sidecar container for static log analysis, if set to false (default), users can still add pgbadger on a cluster-by-cluster basis using the pgo create cluster command flag --pgbadger
|Cluster.Policies        | optional, list of policies to apply to a newly created cluster, comma separated, must be valid policies in the catalog
|Cluster.PasswordAgeDays        | optional, if set, will set the VALID UNTIL date on passwords to this many days in the future when creating users or setting passwords, defaults to 60 days
|Cluster.PasswordLength        | optional, if set, will determine the password length used when creating passwords, defaults to 8
|Cluster.ArchiveMode        | optional, if set to true will enable archive logging for all clusters created, default is false.
|Cluster.ArchiveTimeout        | optional, if set, will determine the archive timeout setting used when ArchiveMode is true, defaults to 60 seconds
|Cluster.ServiceType        | optional, if set, will determine the service type used when creating primary or replica services, defaults to ClusterIP if not set, can be overridden by the user on the command line as well
|Cluster.Backrest        | optional, if set, will cause clusters to have the pgbackrest volume PVC provisioned during cluster creation
|Cluster.Autofail        | optional, if set, will cause clusters to be checked for auto failover in the event of a non-Ready status
|PrimaryStorage    |required, the value of the storage configuration to use for the primary PostgreSQL deployment
|BackupStorage    |required, the value of the storage configuration to use for backups, including the storage for pgbackrest repo volumes
|ReplicaStorage    |required, the value of the storage configuration to use for the replica PostgreSQL deployments
|Storage.storage1.StorageClass        |for a dynamic storage type, you can specify the storage class used for storage provisioning(e.g. standard, gold, fast)
|Storage.storage1.AccessMode        |the access mode for new PVCs (e.g. ReadWriteMany, ReadWriteOnce, ReadOnlyMany). See below for descriptions of these.
|Storage.storage1.Size        |the size to use when creating new PVCs (e.g. 100M, 1Gi)
|Storage.storage1.StorageType        |supported values are either *dynamic*,  *create*,  if not supplied, *create* is used
|Storage.storage1.Fsgroup        | optional, if set, will cause a *SecurityContext* and *fsGroup* attributes to be added to generated Pod and Deployment definitions
|Storage.storage1.SupplementalGroups        | optional, if set, will cause a SecurityContext to be added to generated Pod and Deployment definitions
|Storage.storage1.MatchLabels        | optional, if set, will cause the PVC to add a *matchlabels* selector in order to match a PV, only useful when the StorageType is *create*, when specified a label of *name=clustername* is added to the PVC as a match criteria
|DefaultContainerResource    |optional, the value of the container resources configuration to use for all database containers, if not set, no resource limits or requests are added on the database container
|ContainerResources.small.RequestsMemory        | request size of memory in bytes
|ContainerResources.small.RequestsCPU        | request size of CPU cores
|ContainerResources.small.LimitsMemory        | request size of memory in bytes
|ContainerResources.small.LimitsCPU        | request size of CPU cores
|ContainerResources.large.RequestsMemory        | request size of memory in bytes
|ContainerResources.large.RequestsCPU        | request size of CPU cores
|ContainerResources.large.LimitsMemory        | request size of memory in bytes
|ContainerResources.large.LimitsCPU        | request size of CPU cores
|Pgo.LSPVCTemplate        | the PVC lspvc template file that lists PVC contents
|Pgo.LoadTemplate        | the load template file used for load jobs
|Pgo.COImagePrefix        | image tag prefix to use for the Operator containers
|Pgo.COImageTag        | image tag to use for the Operator containers
|Pgo.Audit        | boolean, if set to true will cause each apiserver call to be logged with an *audit* marking
|======================

==== Storage Configurations

You can define n-number of Storage configurations within the *pgo.yaml* file. Those Storage configurations follow these conventions -

 * they must have lowercase name (e.g. storage1)
 * they must be unique names (e.g. mydrstorage, faststorage, slowstorage)

These Storage configurations are referenced in the BackupStorage, ReplicaStorage, and PrimaryStorage configuration values. However, there are command line
options in the *pgo* client that will let a user override these default global
values to offer you the user a way to specify very targeted storage configurations
when needed (e.g. disaster recovery storage for certain backups).

You can set the storage AccessMode values to the following -

* *ReadWriteMany* - mounts the volume as read-write by many nodes
* *ReadWriteOnce* - mounts the PVC as read-write by a single node
* *ReadOnlyMany* - mounts the PVC as read-only by many nodes

These Storage configurations are validated when the *pgo-apiserver* starts, if a
non-valid configuration is found, the apiserver will abort.  These Storage values are only read at *apiserver* start time.

The following StorageType values are possible -

 * *dynamic* - this will allow for dynamic provisioning of storage using a StorageClass.
 * *create* - This setting allows for the creation of a new PVC for each PostgreSQL cluster using a naming convention of *clustername*.  When set, the *Size*, *AccessMode* settings are used in constructing the new PVC.

The operator will create new PVCs using this naming convention:
*dbname* where *dbname* is the database name you have specified.  For
example, if you run:
....
pgo create cluster example1
....

It will result in a PVC being created named *example1* and in
the case of a backup job, the pvc is named *example1-backup*

There are currently 3 sample pgo configuration files provided
for users to use as a starting configuration -

 * `pgo.yaml.nfs` - this configuration specifies *create* storage to be used, this is used for NFS storage for example where you want to have a unique PVC created for each database
 * `pgo.yaml.storageclass` - this configuration specifies *dynamic* storage to be used, namely a *storageclass* that refers to a dynamic provisioning strorage such as StorageOS or Portworx, or GCE.

Note, when Storage Type is *create*, you can specify a storage
configuration setting of *MatchLabels*, when set, this will cause a
*selector* of *name=clustername* to be added into the PVC, this will
let you target specific PV(s) to be matched for this cluster. Note, if a
PV does not match the claim request, then the cluster will not start.  Users
that want to use this feature have to place labels on their PV resources
as part of PG cluster creation before creating the PG cluster.  For
example, users would add a label like this to their PV before they
create the PG cluster:
....
kubectl label pv somepv name=myclustername
....

If you do not specify *MatchLabels* in the storage configuration, then
no match filter is added and any available PV will be used to satisfy
the PVC request.  This option does not apply to *dynamic* storage
types.

==== Overriding Container Resources Configuration Defaults

In the *pgo.yaml* configuration file you have the option to configure a default container resources configuration that when set will add CPU and memory resource limits and requests values into each database container when the container is created.

You can also override the default value using the `--resources-config` command flag when creating a new cluster -
....
pgo create cluster testcluster --resources-config=large
....

Note, if you try to allocate more resources than your
host or Kube cluster has available then you will see your
pods wait in a *Pending* status. The output from a `kubectl describe pod`
command will show output like this in this event -
....
Events:
  Type     Reason            Age               From               Message
  ----     ------            ----              ----               -------
  Warning  FailedScheduling  49s (x8 over 1m)  default-scheduler  No nodes are available that match all of the predicates: Insufficient memory (1).
....

==== Overriding Storage Configuration Defaults

....
pgo create cluster testcluster --storage-config=bigdisk
....

That example will create a cluster and specify a storage configuration
of *bigdisk* to be used for the primary database storage. The replica
storage will default to the value of ReplicaStorage as specified in
*pgo.yaml*.

....
pgo create cluster testcluster2 --storage-config=fastdisk --replica-storage-config=slowdisk
....

That example will create a cluster and specify a storage configuration of
*fastdisk* to be used for the primary database storage, while the replica
storage will use the storage configuration *slowdisk*.

....
pgo backup testcluster --storage-config=offsitestorage
....

That example will create a backup and use the *offsitestorage* storage configuration
for persisting the backup.

==== Disaster Recovery Using Storage Configurations

A simple mechanism for partial disaster recovery can be obtained by leveraging network
storage, Kubernetes storage classes, and the storage configuration options within the
Operator.

For example, if you define a Kubernetes storage class that refers to a storage backend
that is running within your disaster recovery site, and then use that storage class as
a storage configuration for your backups, you essentially have moved your backup files
automatically to your disaster recovery site thanks to network storage.

image::/Operator-DR-Storage.png[Operator Storage]

=== PostgreSQL Operator Container Configuration

To enable *debug* level messages from the operator pod, set the `CRUNCHY_DEBUG` environment
variable to *true* within its deployment file `deployment.json`.

==== Operator Templates

The database and cluster Kubernetes objects that get created by the operator are based on JSON
templates that are added into the operator deployment by means of a mounted volume.

The templates are located in the `$COROOT/conf/postgres-operator` directory and are added into
a config map which is mounted by the operator deployment.

== Bash Completion

There is a bash completion file that is included for users to try
located in the repository at `examples/pgo-bash-completion`. To use it -
....
cp $COROOT/examples/pgo-bash-completion /etc/bash_completion.d/pgo
su - $USER
....

== REST API

Because the *apiserver* implements a REST API, it is possible to integrate with it using your own
application code. To demonstrate this, the following *curl* commands show the API usage -

Note: Some setups may require the user to add '?version=x.x' to the end of the commands.

*pgo version*
....
curl -v -X GET -u readonlyuser:testpass -H "Content-Type: application/json" --insecure https://10.101.155.218:8443/version
....

*pgo show policy <name>*
....
curl -v -X GET -u readonlyuser:testpass -H "Content-Type: application/json" --insecure https://10.101.155.218:8443/policies/<name>
....

*pgo delete policy <name>*
....
curl -v -X GET -u readonlyuser:testpass -H "Content-Type: application/json" --insecure https://10.101.155.218:8443/policiesdelete/<name>
....

*pgo show pvc <name>*
....
curl -v -X GET -u readonlyuser:testpass -H "Content-Type: application/json" --insecure https://10.101.155.218:8443/pvc/<name>
....

*pgo apply policy <name>*
....
curl -v -X POST -u readonlyuser:testpass -H "Content-Type: application/json" --insecure https://10.101.155.218:8443/policies/apply/<name>
....

*pgo show ingest <name>*
....
curl -v -X GET -u readonlyuser:testpass -H "Content-Type: application/json" --insecure https://10.101.155.218:8443/ingest/<name>
....

*pgo label*
....
curl -v -X POST -u readonlyuser:testpass -H "Content-Type: application/json" --insecure https://10.101.155.218:8443/label
....

*pgo load*
....
curl -v -X POST -u readonlyuser:testpass -H "Content-Type: application/json" --insecure https://10.101.155.218:8443/load
....

*pgo user*
....
curl -v -X POST -u readonlyuser:testpass -H "Content-Type: application/json" --insecure https://10.101.155.218:8443/user
....

*pgo users <name>*
....
curl -v -X GET -u readonlyuser:testpass -H "Content-Type: application/json" --insecure https://10.101.155.218:8443/users/<name>
....

*pgo delete user <name>*
....
curl -v -X GET -u readonlyuser:testpass -H "Content-Type: application/json" --insecure https://10.101.155.218:8443/usersdelete/<name>
....

*pgo show upgrade <name>*
....
curl -v -X GET -u readonlyuser:testpass -H "Content-Type: application/json" --insecure https://10.101.155.218:8443/upgrades/<name>
....

*pgo delete upgrade <name>*
....
curl -v -X GET -u readonlyuser:testpass -H "Content-Type: application/json" --insecure https://10.101.155.218:8443/upgradesdelete/<name>
....

*pgo show cluster <name>*
....
curl -v -X GET -u readonlyuser:testpass -H "Content-Type: application/json" --insecure https://10.101.155.218:8443/clusters/<name>
....

*pgo delete cluster*
....
curl -v -X GET -u readonlyuser:testpass -H "Content-Type: application/json" --insecure https://10.101.155.218:8443/clustersdelete/<name>
....

*pgo test <name>*
....
curl -v -X GET -u readonlyuser:testpass -H "Content-Type: application/json" --insecure https://10.101.155.218:8443/clusters/test/<name>
....

*pgo scale <name>*
....
curl -v -X GET -u readonlyuser:testpass -H "Content-Type: application/json" --insecure https://10.101.155.218:8443/clusters/scale/<name>
....

<<<<<<< HEAD
*pgo scale <name>*
....
curl -v -X GET -u readonlyuser:testpass -H "Content-Type: application/json" --insecure https://10.101.155.218:8443/scale/<name>
....

*pgo scaledown <name>*
....
curl -v -X GET -u readonlyuser:testpass -H "Content-Type: application/json" --insecure https://10.101.155.218:8443/scaledown/<name>
....

*pgo status*
....
curl -v -X GET -u readonlyuser:testpass -H "Content-Type: application/json" --insecure https://10.101.155.218:8443/status
....

*pgo df <name>*
....
curl -v -X GET -u readonlyuser:testpass -H "Content-Type: application/json" --insecure https://10.101.155.218:8443/df/<name>
....

*pgo config*
....
curl -v -X GET -u readonlyuser:testpass -H "Content-Type: application/json" --insecure https://10.101.155.218:8443/config
....

*pgo show backup <name>*
....
curl -v -X GET -u readonlyuser:testpass -H "Content-Type: application/json" --insecure https://10.101.155.218:8443/backups/<name>
....

*pgo delete backup <name>*
....
curl -v -X GET -u readonlyuser:testpass -H "Content-Type: application/json" --insecure https://10.101.155.218:8443/backupsdelete/<name>
....

*pgo backrest <name>*
....
curl -v -X GET -u readonlyuser:testpass -H "Content-Type: application/json" --insecure https://10.101.155.218:8443/backrest/<name>
....

*pgo reload*
....
curl -v -X POST -u readonlyuser:testpass -H "Content-Type: application/json" --insecure https://10.101.155.218:8443/reload
....

*pgo failover <name>*
....
curl -v -X GET -u readonlyuser:testpass -H "Content-Type: application/json" --insecure https://10.101.155.218:8443/failover/<name>
....


== Deploying pgpool
=======
== Deploying pgPool
>>>>>>> a47cbd96

One option with pgo is enabling the creation of a pgpool deployment in addition to the PostgreSQL cluster.
Running pgpool is a logical inclusion when the Kubernetes cluster includes both a primary database in addition
to some number of replicas deployed. The current pgpool configuration deployed by the operator only works when
both a primary and a replica are running.

When a user creates the cluster a command flag can be passed as follows to enable the creation of the pgpool
deployment.
....
pgo create cluster cluster1 --pgpool
pgo scale cluster1
....

This will cause the operator to create a Deployment that includes the *crunchy-pgpool* container along with a
replica.  That container will create a configuration that will perform SQL routing to your cluster services,
both for the primary and replica services.

Pgpool examines the SQL it receives and routes the SQL statement to either the primary or replica based on
the SQL action. Specifically, it will send writes and updates to only the *primary* service. It will send
read-only statements to the *replica* service.

When the operator deploys the pgpool container, it creates a secret (e.g. mycluster-pgpool-secret) that contains
pgpool configuration files. It fills out templated versions of these configuration files specifically for this
PostgreSQL cluster.

Part of the pgpool deployment also includes creating a `pool_passwd` file that will allow the *testuser* credential
to authenticate to pgpool. Adding additional users to the pgpool configuration currently requires human intervention
specifically creating a new pgpool secret and bouncing the pgpool pod to pick up the updated secret. Future operator
releases will attempt to provide *pgo* commands to let you automate the addition or removal of a pgpool user.

Currently to update a pgpool user within the `pool_passwd` configuration file, it is necessary to copy the existing
files from the secret to your local system, update the credentials in `pool_passwd` with the new user credentials,
recreate the pgpool secret, and finally restart the pgpool pod to pick up the updated configuration files.

As an example -
....
kubectl cp demo/wed10-pgpool-6cc6f6598d-wcnmf:/pgconf/ /tmp/foo
....

That command gets a running set of secret pgpool configuration files and places them locally on your system for you
to edit.

*pgpool* requires a specially formatted password credential to be placed into `pool_passwd`. There is a golang program
included in `$COROOT/golang-examples/gen-pgpool-pass.go` that, when run, will generate the value to use within the
*pgpool_passwd* configuration file.
....
go run $COROOT/golang-examples/gen-pgpool-pass.go
Enter Username: testuser
Enter Password:
Password typed: e99Mjt1dLz
hash of password is [md59c4017667828b33762665dc4558fbd76]
....

The value *md59c4017667828b33762665dc4558fbd76* is what you will use
in the *pool_passwd* file.

Then, create the new secrets file based on those updated files -
....
$COROOT/bin/create-pgpool-secrets.sh
....

Lastly for pgpool to pick up the new secret file, delete the existing
deployment pod -
....
kubectl get deployment wed-pgpool
kubectl delete pod wed10-pgpool-6cc6f6598d-wcnmf
....

The pgpool deployment will spin up another pgpool which will pick up
the updated secret file.

== Storage Configuration

Most users after they try out the operator will want to create a more customized installation and deployment of the operator using specific storage types.

The operator will work with HostPath, NFS, Dynamic, and GKE Storage.

{{%expand "NFS" %}}

=== NFS

To configure the operator to use NFS for storage, a sample *pgo.yaml.nfs* file is provided.  Overlay the default `pgo.yaml` file with that file -
....
cp $COROOT/examples/pgo.yaml.nfs $COROOT/conf/apiserver/pgo.yaml
....

Then, in your .bashrc file, set the variable `CO_NFS_IP` to the IP address of your NFS server:
....
export CO_NFS_IP=192.168.2.14
....

Edit the *pgo.yaml* file to specify the NFS GID that is set for the NFS volume mount you will be using. The default value assumed is *nfsnobody* as the GID (65534).  Update the value to meet your NFS security settings.

Finally, run the `$COROOT/pv/create-pv-nfs.sh` script to create persistent volumes based on your NFS settings.

{{% /expand%}}

{{%expand "Dynamic" %}}

=== Dynamic

To configure the operator to use Dynamic Storage classes for storage, a sample *pgo.yaml.storageclass* file is provided.  Overlay the default *pgo.yaml* file with that file -
....
cp $COROOT/examples/pgo.yaml.storageclass $COROOT/conf/apiserver/pgo.yaml
....

Edit the *pgo.yaml* file to specify the storage class you will be using, the default value assumed is *standard* which is the name used by default within a GKE Kube cluster deployment.  Update the value to match your storage classes.

Notice that the *FsGroup* setting is required for most block storage and is set to the value of *26* since the PostgreSQL container runs as UID *26*.

{{% /expand%}}

{{%expand "GKE" %}}

=== GKE

Some notes for setting up GKE for the Operator deployment.

==== Install Kubectl

On your host you will be working from, install the kubectl command -

https://kubernetes.io/docs/tasks/tools/install-kubectl/

==== GCP

* Select your project
* Create a Kube cluster in that project

By default a storage class called *standard* is created.

==== Install GCloud

To access the Kubernetes cluster, install the gcloud utility -

....
https://cloud.google.com/sdk/downloads
cd google-cloud-sdk
./install.sh
....

==== Configure Kubectl for Cluster Access

....
gcloud auth login

gcloud container clusters get-credentials jeff-quickstart --zone us-central1-a --project crunchy-dev-test

kubectl get storageclass
....

{{% /expand%}}<|MERGE_RESOLUTION|>--- conflicted
+++ resolved
@@ -6,11 +6,7 @@
 ---
 
 :toc:
-<<<<<<< HEAD
-Latest Release: v3.1, {docdate}
-=======
 Latest Release: 3.2.0 {docdate}
->>>>>>> a47cbd96
 
 == Overview
 
@@ -561,62 +557,7 @@
 curl -v -X GET -u readonlyuser:testpass -H "Content-Type: application/json" --insecure https://10.101.155.218:8443/clusters/scale/<name>
 ....
 
-<<<<<<< HEAD
-*pgo scale <name>*
-....
-curl -v -X GET -u readonlyuser:testpass -H "Content-Type: application/json" --insecure https://10.101.155.218:8443/scale/<name>
-....
-
-*pgo scaledown <name>*
-....
-curl -v -X GET -u readonlyuser:testpass -H "Content-Type: application/json" --insecure https://10.101.155.218:8443/scaledown/<name>
-....
-
-*pgo status*
-....
-curl -v -X GET -u readonlyuser:testpass -H "Content-Type: application/json" --insecure https://10.101.155.218:8443/status
-....
-
-*pgo df <name>*
-....
-curl -v -X GET -u readonlyuser:testpass -H "Content-Type: application/json" --insecure https://10.101.155.218:8443/df/<name>
-....
-
-*pgo config*
-....
-curl -v -X GET -u readonlyuser:testpass -H "Content-Type: application/json" --insecure https://10.101.155.218:8443/config
-....
-
-*pgo show backup <name>*
-....
-curl -v -X GET -u readonlyuser:testpass -H "Content-Type: application/json" --insecure https://10.101.155.218:8443/backups/<name>
-....
-
-*pgo delete backup <name>*
-....
-curl -v -X GET -u readonlyuser:testpass -H "Content-Type: application/json" --insecure https://10.101.155.218:8443/backupsdelete/<name>
-....
-
-*pgo backrest <name>*
-....
-curl -v -X GET -u readonlyuser:testpass -H "Content-Type: application/json" --insecure https://10.101.155.218:8443/backrest/<name>
-....
-
-*pgo reload*
-....
-curl -v -X POST -u readonlyuser:testpass -H "Content-Type: application/json" --insecure https://10.101.155.218:8443/reload
-....
-
-*pgo failover <name>*
-....
-curl -v -X GET -u readonlyuser:testpass -H "Content-Type: application/json" --insecure https://10.101.155.218:8443/failover/<name>
-....
-
-
-== Deploying pgpool
-=======
 == Deploying pgPool
->>>>>>> a47cbd96
 
 One option with pgo is enabling the creation of a pgpool deployment in addition to the PostgreSQL cluster.
 Running pgpool is a logical inclusion when the Kubernetes cluster includes both a primary database in addition
