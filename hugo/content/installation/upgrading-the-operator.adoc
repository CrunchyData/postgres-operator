---
title: "Upgrading the Operator"
date: 2018-04-24T18:27:30-07:00
draft: false
weight: 60
---

<<<<<<< HEAD
Latest Release: v3.1, {docdate}
=======
Latest Release: 3.2.0 {docdate}


{{%expand "Upgrading to v3.2" %}}

The following changes are mandatory when upgrading to 3.2 from
previous operator versions:
 * the MatchLabels attribute was added to the pgo.yaml file as an optional
   storage configuration setting, you do not have to specify this setting,
   however, the operator-conf ConfigMap now has to include the *pvc-matchlabels.json* template file as required by this new feature, so, if you upgrade to
   3.2, you will need to rebuild your *operator-conf* ConfigMap to include
   *pvc-matchlabels.json" and redeploy the Operator using this new ConfigMap
 * removal of CCP_IMAGE_PREFIX and CO_IMAGE_PREFIX and CO_IMAGE_TAG environment variables from the deployment.yaml file and Helm chart equvalent, instead these values will be pulled from the pgo.yaml configuraiton file mounted by both the apiserver and operator containers, to clean up your existing deployment just
 be sure to remove these environment variable definitions from your *deployment.yaml* file or Helm chart equivalent
 * the ExternalIP field was added to the apiservermsgs.ShowClusterService
   struct, this field is now passed back to apiserver clients in the
   REST API when viewing cluster details.  For custom clients you might
   have written, you will see this new field in the REST message.
 * in versions prior to 3.1, clusters that are created will need the following
 labels applied:
	for primary Deployments apply this label: primary=true
	....
	kubectl label deploy mycluster primary=true
	....
	Or for replica Deployments:
	....
	kubectl label deploy mycluster-xxxx primary=false
	....

{{% /expand%}}

{{%expand "Upgrading from v2.6 to v3.1" %}}

You will need to add a label to your primary cluster Deployments
of the format "primary=true".  Starting in 3.1, this label
is used in the failover logic to find which primary Deployment to
delete (e.g. deleting the old primary).

{{% /expand%}}
>>>>>>> f0d579bd

{{%expand "Upgrading from v2.4 to v2.5" %}}

For a full list of additions and revisions that occurred in the
PostgreSQL Operator v2.5 release, please view the related release
page link:https://github.com/CrunchyData/postgres-operator/releases/tag/2.5[here].

== Required Updates

This section notes some required steps that will need to be taken
in the process of upgrading from v2.4 to v2.5.

=== Configuration File

It will be necessary to update your existing `pgo.yaml` configuration
file where the Storage Configuration sections are concerned. The updated
file for v2.5 can be found
link:https://github.com/CrunchyData/postgres-operator/blob/2.5/conf/apiserver/pgo.yaml[here].
The file contained within the local installation of the Operator is located
by default in the following location -
....
$COROOT/conf/apiserver/pgo.yaml
....

=== Secrets

2.5 changed the names of the database credentials that are created
by default in order to be consistent with the way new database credentials
are named.

It will be necessary to run the following script to update your
existing clusters. This script will essentially copy the existing
secrets values and create new secrets with those same values but
named to the new standard. Run the script by passing in the name of
an existing cluster as a parameter.

....
$COROOT/bin/upgrade-secret.sh
....

{{% /expand%}}

{{%expand "Upgrading from v2.5 to v2.6" %}}

For a full list of additions and revisions that occurred in the
PostgreSQL Operator v2.5 release, please view the related release
page link:https://github.com/CrunchyData/postgres-operator/releases/tag/3.2[here].

== Required Updates

This section notes some required steps that will need to be taken
in the process of upgrading from v2.5 to v2.6.

=== Configuration File

One update in v2.6 changed the `pgo.yaml` file through removing the Debug flag.
The `Pgo.Debug` variable can now be removed from the `pgo.yaml` file as a
result. The debug flag is now called `CRUNCHY_DEBUG` and is set in the
`deployment.json` file as a default environment variable.

=== Container Resources

Release 2.6 added the concept of container resource configurations
to the `pgo.yaml` file. In order to specify the optional container
resource configurations, add a section as follows to your `pgo.yaml`
file -
....
DefaultContainerResource: small
ContainerResources:
 small:
   RequestsMemory:  2Gi
   RequestsCPU:  0.5
   LimitsMemory:  2Gi
   LimitsCPU:  1.0
 large:
   RequestsMemory:  8Gi
   RequestsCPU:  2.0
   LimitsMemory:  12Gi
   LimitsCPU:  4.0
....

{{% notice warning %}}
If these settings are set incorrectly or if the Kubernetes cluster
cannot meet the defined memory and CPU requirements, deployments will go into
a *pending* state.
{{% /notice %}}

=== Kube RBAC

Release 2.6 added a `rbac.yaml` file to capture the Kube RBAC
rules. These RBAC rules allow the *apiserver* and *postgres-operator*
containers access to the Kubernetes resources required for
the operator to work. As part of the deployment process, it is necessary to
execute the `rbac.yaml` file to set the roles and bindings required by the
operator. Adjust this file to suit local security requirements.

=== Application RBAC

Release 2.6 added an RBAC capability to secure the *pgo* application.
The *pgouser* now has a role appended at the end of of each user definition
as follows -
....
username:password:pgoadmin
testuser:testpass:pgoadmin
readonlyuser:testpass:pgoreader
....

These are defined in the following file -
....
$COROOT/conf/apiserver/pgouser
....

To match the behavior of the pre 2.6 releases, the *pgadmin* role
is set on the previous user definitions, but a *readonlyuser* is
now defined to test other role definitions. The roles are defined in
a new file called *pgorole*. This file defines each role and the
permissions for that role. By default, two roles are defined as samples -
....
pgoadmin
pgoreader
....

Adjust these default settings to meet local security requirements.

The format of this file is as follows -
....
rolename: permissionA, permissionB
....

These are defined in the following file -
....
$COROOT/conf/apiserver/pgorole
....

The complete set of permissions is documented in the link:/installation/configuration/[Configuration] document.

=== User Creation

Release 2.6 replaced the `pgo user --add` command with the `pgo create user`
command to improve consistency across command usage. Any scripts written
using the older style of command require an update to use the new command
syntax.

=== Replica CRD

There is a new Kubernetes Custom Resource Definition that serves the purpose
of holding replica information, called *pgreplicas*. This CRD is populated
with the pgo scale command and is used to hold per-replica specific information
such as the resource and storage configurations requested at run time.

{{% /expand%}}<|MERGE_RESOLUTION|>--- conflicted
+++ resolved
@@ -5,33 +5,30 @@
 weight: 60
 ---
 
-<<<<<<< HEAD
-Latest Release: v3.1, {docdate}
-=======
 Latest Release: 3.2.0 {docdate}
 
 
 {{%expand "Upgrading to v3.2" %}}
 
-The following changes are mandatory when upgrading to 3.2 from
-previous operator versions:
- * the MatchLabels attribute was added to the pgo.yaml file as an optional
-   storage configuration setting, you do not have to specify this setting,
-   however, the operator-conf ConfigMap now has to include the *pvc-matchlabels.json* template file as required by this new feature, so, if you upgrade to
-   3.2, you will need to rebuild your *operator-conf* ConfigMap to include
-   *pvc-matchlabels.json" and redeploy the Operator using this new ConfigMap
- * removal of CCP_IMAGE_PREFIX and CO_IMAGE_PREFIX and CO_IMAGE_TAG environment variables from the deployment.yaml file and Helm chart equvalent, instead these values will be pulled from the pgo.yaml configuraiton file mounted by both the apiserver and operator containers, to clean up your existing deployment just
- be sure to remove these environment variable definitions from your *deployment.yaml* file or Helm chart equivalent
- * the ExternalIP field was added to the apiservermsgs.ShowClusterService
-   struct, this field is now passed back to apiserver clients in the
-   REST API when viewing cluster details.  For custom clients you might
+The following changes are mandatory when upgrading to 3.2 from previous operator versions:
+
+ * The MatchLabels attribute was added to the pgo.yaml file as an optional
+   storage configuration setting. You do not have to specify this setting,
+   however, the operator-conf ConfigMap now has to include the *pvc-matchlabels.json* template file as required by this new feature. So, if you upgrade to
+   3.2, you will need to rebuild your `operator-conf` ConfigMap to include
+   `pvc-matchlabels.json` and redeploy the Operator using this new ConfigMap.
+ * Removal of `CCP_IMAGE_PREFIX` and `CO_IMAGE_PREFIX` and `CO_IMAGE_TAG` environment variables from the deployment.yaml file and Helm chart equvalent. These values are now pulled from the pgo.yaml configuraiton file mounted by both the apiserver and operator containers.
+ * The `ExternalIP` field was added to the `apiservermsgs.ShowClusterService`
+   struct. This field is now passed back to apiserver clients in the
+   REST API when viewing cluster details. For custom clients you might
    have written, you will see this new field in the REST message.
- * in versions prior to 3.1, clusters that are created will need the following
- labels applied:
-	for primary Deployments apply this label: primary=true
+ * In versions prior to 3.1, clusters that are created will need the following labels applied:
+
+	For primary Deployments, apply the label `primary=true`.
 	....
 	kubectl label deploy mycluster primary=true
 	....
+
 	Or for replica Deployments:
 	....
 	kubectl label deploy mycluster-xxxx primary=false
@@ -42,12 +39,11 @@
 {{%expand "Upgrading from v2.6 to v3.1" %}}
 
 You will need to add a label to your primary cluster Deployments
-of the format "primary=true".  Starting in 3.1, this label
+of the format `primary=true`.  Starting in 3.1, this label
 is used in the failover logic to find which primary Deployment to
 delete (e.g. deleting the old primary).
 
 {{% /expand%}}
->>>>>>> f0d579bd
 
 {{%expand "Upgrading from v2.4 to v2.5" %}}
 
