--- conflicted
+++ resolved
@@ -6,11 +6,7 @@
 
 image::crunchy_logo.png[Crunchy Data Logo,width="12%",height="12%", align="center"]
 
-<<<<<<< HEAD
-Latest Release: v3.1, {docdate}
-=======
 Latest Release: 3.2.0 {docdate}
->>>>>>> a47cbd96
 
 == Documentation
 
