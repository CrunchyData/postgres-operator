
 ---
title: "Crunchy Data Postgres Operator"
date:
draft: false
---

 <img width="25%" src="crunchy_logo.png"/>

<<<<<<< HEAD
Latest Release: 3.5.3
=======
Latest Release: 3.5.4
>>>>>>> 4cc3282c

The *postgres-operator* is a controller that runs within a Kubernetes cluster that provides a means to deploy and manage PostgreSQL clusters.

Use the postgres-operator to:

 * deploy PostgreSQL containers including streaming replication clusters
 * scale up PostgreSQL clusters with extra replicas
 * add pgpool, pgbouncer, and metrics sidecars to PostgreSQL clusters
 * apply SQL policies to PostgreSQL clusters
 * assign metadata tags to PostgreSQL clusters
 * maintain PostgreSQL users and passwords
 * perform minor upgrades to PostgreSQL clusters
 * load simple CSV and JSON files into PostgreSQL clusters
 * perform database backups


## Deployment Requirements

The Operator deploys on Kubernetes and OpenShift clusters.  Some form of storage is required, NFS, HostPath, and Storage Classes are currently supported.

The Operator includes various components that get deployed to your
Kubernetes cluster as shown in the following diagram and detailed
in the [Design](/design). 

![Architecture](/Operator-Architecture.png)

The Operator is developed and tested on CentOS and RHEL Linux platforms but is known to run on other Linux variants.

## Documentation
The following documentation is provided:

 - [pgo CLI Syntax and Examples](/operator-cli)
 - [Installation](/installation)
 - [Configuration](/configuration) 
 - [pgo.yaml Configuration](/configuration/pgo-yaml-configuration) 
 - [Security](/security) 
 - [Design Overview](/design) 
 - [Developing](/developer-setup) 
 - [Upgrading the Operator](/upgrade)
 - [Contributing](/contributing/documentation-updates)
<|MERGE_RESOLUTION|>--- conflicted
+++ resolved
@@ -7,11 +7,7 @@
 
  <img width="25%" src="crunchy_logo.png"/>
 
-<<<<<<< HEAD
-Latest Release: 3.5.3
-=======
 Latest Release: 3.5.4
->>>>>>> 4cc3282c
 
 The *postgres-operator* is a controller that runs within a Kubernetes cluster that provides a means to deploy and manage PostgreSQL clusters.
 
