--- conflicted
+++ resolved
@@ -34,14 +34,9 @@
 var loadCmd = &cobra.Command{
 	Use:   "load",
 	Short: "Perform a data load",
-<<<<<<< HEAD
-	Long: `LOAD performs a load, for example:
-			pgo load --load-config=./load.json --selector=project=xray`,
-=======
 	Long: `LOAD performs data loading for a cluster. For example:
-	
+
 	pgo load --load-config=./load.json --selector=project=xray`,
->>>>>>> f0d579bd
 	Run: func(cmd *cobra.Command, args []string) {
 		log.Debug("load called")
 		if len(args) == 0 && Selector == "" {
