package cmd

/*
 Copyright 2017-2018 Crunchy Data Solutions, Inc.
 Licensed under the Apache License, Version 2.0 (the "License");
 you may not use this file except in compliance with the License.
 You may obtain a copy of the License at

      http://www.apache.org/licenses/LICENSE-2.0

 Unless required by applicable law or agreed to in writing, software
 distributed under the License is distributed on an "AS IS" BASIS,
 WITHOUT WARRANTIES OR CONDITIONS OF ANY KIND, either express or implied.
 See the License for the specific language governing permissions and
 limitations under the License.
*/

import (
	"encoding/json"
	"fmt"
	log "github.com/Sirupsen/logrus"
	msgs "github.com/crunchydata/postgres-operator/apiservermsgs"
	"github.com/crunchydata/postgres-operator/pgo/util"
	commonutil "github.com/crunchydata/postgres-operator/util"
	"github.com/spf13/cobra"
	"net/http"
	"os"
	"strconv"
)

var ReplicaCount int
var ScaleDownTarget string

var scaleCmd = &cobra.Command{
	Use:   "scale",
	Short: "Scale a Cluster",
<<<<<<< HEAD
	Long: `Scale allows you to adjust a Cluster's replica configuration
For example:
=======
	Long: `Scale allows you to adjust a Cluster's replica configuration. For example:
>>>>>>> f0d579bd

	pgo scale mycluster --replica-count=1

	To list all replicas that can be targeted:
	pgo scale mycluster --query

	To scale down a specific replica:
	pgo scale mycluster --scale-down-target=mycluster-replica-xxxx`,
	Run: func(cmd *cobra.Command, args []string) {
		log.Debug("scale called")

		if len(args) == 0 {
			fmt.Println(`You must specify the clusters to scale.`)
		} else {
			if Query {
				queryCluster(args)
			} else if ScaleDownTarget != "" {
				if util.AskForConfirmation(NoPrompt, "") {
				} else {
					fmt.Println("Aborting...")
					os.Exit(2)
				}
				scaleDownCluster(args[0])
			} else {
				if util.AskForConfirmation(NoPrompt, "") {
				} else {
					fmt.Println("Aborting...")
					os.Exit(2)
				}
				scaleCluster(args)
			}
		}
	},
}

func init() {
	RootCmd.AddCommand(scaleCmd)

	scaleCmd.Flags().StringVarP(&ScaleDownTarget, "scale-down-target", "", "", "The name of a replica to delete.")
	scaleCmd.Flags().StringVarP(&ServiceType, "service-type", "", "", "The service type to use in the replica Service. If not set, the default in pgo.yaml will be used.")
	scaleCmd.Flags().StringVarP(&CCPImageTag, "ccp-image-tag", "c", "", "The CCPImageTag to use for cluster creation. If specified, overrides the .pgo.yaml setting.")
	scaleCmd.Flags().BoolVarP(&Query, "query", "", false, "Prints the list of targetable replica candidates.")
	scaleCmd.Flags().BoolVarP(&DeleteData, "delete-data", "", false, "Causes the data for the scaled down replica to be removed permanently.")
	scaleCmd.Flags().BoolVarP(&NoPrompt, "no-prompt", "n", false, "No command line confirmation.")
	scaleCmd.Flags().StringVarP(&Target, "target", "", "", "The replica target which the scaling will occur on. Only applies when --replica-count=-1.")
	scaleCmd.Flags().IntVarP(&ReplicaCount, "replica-count", "r", 1, "The replica count to apply to the clusters.")
	scaleCmd.Flags().StringVarP(&ContainerResources, "resources-config", "", "", "he name of a container resource configuration in pgo.yaml that holds CPU and memory requests and limits.")
	scaleCmd.Flags().StringVarP(&StorageConfig, "storage-config", "", "", "The name of a Storage config in pgo.yaml to use for the replica storage.")
	scaleCmd.Flags().StringVarP(&NodeLabel, "node-label", "", "", "The node label (key) to use in placing the primary database. If not set, any node is used.")
}

func scaleCluster(args []string) {

	var url string
	for _, arg := range args {
		log.Debugf(" %s ReplicaCount is %d\n", arg, ReplicaCount)
		url = APIServerURL + "/clusters/scale/" + arg + "?replica-count=" + strconv.Itoa(ReplicaCount) + "&resources-config=" + ContainerResources + "&storage-config=" + StorageConfig + "&node-label=" + NodeLabel + "&version=" + msgs.PGO_VERSION + "&ccp-image-tag=" + CCPImageTag + "&service-type=" + ServiceType
		log.Debug(url)

		req, err := http.NewRequest("GET", url, nil)
		if err != nil {
			log.Fatal("NewRequest: ", err)
			return
		}

		req.Header.Set("Content-Type", "application/json")
		req.SetBasicAuth(BasicAuthUsername, BasicAuthPassword)

		resp, err := httpclient.Do(req)
		if err != nil {
			log.Fatal("Do: ", err)
			return
		}
		log.Debugf("%v\n", resp)
		StatusCheck(resp)

		defer resp.Body.Close()

		var response msgs.ClusterScaleResponse
		if err := json.NewDecoder(resp.Body).Decode(&response); err != nil {
			log.Printf("%v\n", resp.Body)
			log.Error(err)
			log.Println(err)
			return
		}

		if response.Status.Code == msgs.Ok {
			for _, v := range response.Results {
				fmt.Println(v)
			}
		} else {
			log.Error(RED(response.Status.Msg))
		}

	}
}

func queryCluster(args []string) {

	var url string
	for _, arg := range args {
		url = APIServerURL + "/scale/" + arg + "?version=" + msgs.PGO_VERSION
		log.Debug(url)

		req, err := http.NewRequest("GET", url, nil)
		if err != nil {
			log.Fatal("NewRequest: ", err)
			return
		}

		req.Header.Set("Content-Type", "application/json")
		req.SetBasicAuth(BasicAuthUsername, BasicAuthPassword)

		resp, err := httpclient.Do(req)
		if err != nil {
			log.Fatal("Do: ", err)
			return
		}
		log.Debugf("%v\n", resp)
		StatusCheck(resp)

		defer resp.Body.Close()

		var response msgs.ScaleQueryResponse
		if err := json.NewDecoder(resp.Body).Decode(&response); err != nil {
			log.Printf("%v\n", resp.Body)
			log.Error(err)
			log.Println(err)
			return
		}

		if response.Status.Code == msgs.Ok {
			if len(response.Targets) > 0 {
				fmt.Println("Replica targets include:")
				for i := 0; i < len(response.Targets); i++ {
					fmt.Println("\t" + response.Targets[i].Name + " (" + response.Targets[i].ReadyStatus + ") (" + response.Targets[i].Node + ")")
				}
			}

			for _, v := range response.Results {
				fmt.Println(v)
			}
		} else {
			log.Error(RED(response.Status.Msg))
		}

	}
}

func scaleDownCluster(clusterName string) {

	var url string
	url = APIServerURL + "/scaledown/" + clusterName + "?version=" + msgs.PGO_VERSION + "&" + commonutil.LABEL_REPLICA_NAME + "=" + ScaleDownTarget + "&" + commonutil.LABEL_DELETE_DATA + "=" + strconv.FormatBool(DeleteData)
	log.Debug(url)

	req, err := http.NewRequest("GET", url, nil)
	if err != nil {
		log.Fatal("NewRequest: ", err)
		return
	}

	req.Header.Set("Content-Type", "application/json")
	req.SetBasicAuth(BasicAuthUsername, BasicAuthPassword)

	resp, err := httpclient.Do(req)
	if err != nil {
		log.Fatal("Do: ", err)
		return
	}
	log.Debugf("%v\n", resp)
	StatusCheck(resp)

	defer resp.Body.Close()

	var response msgs.ScaleDownResponse
	if err := json.NewDecoder(resp.Body).Decode(&response); err != nil {
		log.Printf("%v\n", resp.Body)
		log.Error(err)
		log.Println(err)
		return
	}

	if response.Status.Code == msgs.Ok {
		for _, v := range response.Results {
			fmt.Println(v)
		}
	} else {
		log.Error(RED(response.Status.Msg))
	}

}<|MERGE_RESOLUTION|>--- conflicted
+++ resolved
@@ -34,12 +34,7 @@
 var scaleCmd = &cobra.Command{
 	Use:   "scale",
 	Short: "Scale a Cluster",
-<<<<<<< HEAD
-	Long: `Scale allows you to adjust a Cluster's replica configuration
-For example:
-=======
-	Long: `Scale allows you to adjust a Cluster's replica configuration. For example:
->>>>>>> f0d579bd
+	Long: `Scale allows you to adjust the replica configuration for a Cluster. For example:
 
 	pgo scale mycluster --replica-count=1
 
