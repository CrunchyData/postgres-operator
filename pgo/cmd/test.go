package cmd

/*
 Copyright 2017-2018 Crunchy Data Solutions, Inc.
 Licensed under the Apache License, Version 2.0 (the "License");
 you may not use this file except in compliance with the License.
 You may obtain a copy of the License at

      http://www.apache.org/licenses/LICENSE-2.0

 Unless required by applicable law or agreed to in writing, software
 distributed under the License is distributed on an "AS IS" BASIS,
 WITHOUT WARRANTIES OR CONDITIONS OF ANY KIND, either express or implied.
 See the License for the specific language governing permissions and
 limitations under the License.
*/

import (
	"encoding/json"
	"fmt"
	log "github.com/Sirupsen/logrus"
	msgs "github.com/crunchydata/postgres-operator/apiservermsgs"
	"github.com/spf13/cobra"
	"net/http"
	"os"
)

var testCmd = &cobra.Command{
	Use:   "test",
	Short: "Test a Cluster",
<<<<<<< HEAD
	Long: `TEST allows you to test a new Cluster
				For example:
=======
	Long: `TEST allows you to test the connectivity and status of a PostgreSQL cluster. For example:
>>>>>>> f0d579bd

	pgo test mycluster
	pgo test all`,
	Run: func(cmd *cobra.Command, args []string) {
		log.Debug("test called")
		if Selector == "" && len(args) == 0 {
			fmt.Println(`You must specify the name of the clusters to test.`)
		} else {
			if OutputFormat != "" && OutputFormat != "json" {
				log.Error(RED("only json is supported for output flag value"))
				os.Exit(2)
			}
			showTest(args)
		}
	},
}

func init() {
	RootCmd.AddCommand(testCmd)
	testCmd.Flags().StringVarP(&Selector, "selector", "s", "", "The selector to use for cluster filtering.")
	testCmd.Flags().StringVarP(&OutputFormat, "output", "o", "", "The output format. Currently, JSON is supported.")
}

func showTest(args []string) {

	log.Debugf("showCluster called %v\n", args)

	log.Debug("selector is " + Selector)
	if len(args) == 0 && Selector != "" {
		args = make([]string, 1)
		args[0] = "all"
	}

	for _, arg := range args {
		url := APIServerURL + "/clusters/test/" + arg + "?selector=" + Selector + "&version=" + msgs.PGO_VERSION
		log.Debug(url)

		req, err := http.NewRequest("GET", url, nil)
		if err != nil {
			log.Fatal("NewRequest: ", err)
			return
		}

		req.Header.Set("Content-Type", "application/json")
		req.SetBasicAuth(BasicAuthUsername, BasicAuthPassword)

		resp, err := httpclient.Do(req)
		if err != nil {
			log.Fatal("Do: ", err)
			return
		}
		log.Debugf("%v\n", resp)
		StatusCheck(resp)

		defer resp.Body.Close()

		var response msgs.ClusterTestResponse

		if err := json.NewDecoder(resp.Body).Decode(&response); err != nil {
			log.Printf("%v\n", resp.Body)
			log.Error(err)
			log.Println(err)
			return
		}

		if response.Status.Code != msgs.Ok {
			log.Error(RED(response.Status.Msg))
			os.Exit(2)
		}

		if OutputFormat == "json" {
			b, err := json.MarshalIndent(response, "", "  ")
			if err != nil {
				fmt.Println("error:", err)
			}
			fmt.Println(string(b))
			return
		}

		if len(response.Results) == 0 {
			fmt.Println("No clusters found.")
			return
		}

		for _, result := range response.Results {
			fmt.Println("")
			fmt.Printf("cluster : %s \n", result.ClusterName)
			for _, v := range result.Items {
				fmt.Printf("%s%s is ", TreeBranch, v.PsqlString)
				if v.Working {
					fmt.Printf("%s\n", GREEN("working"))
				} else {
					fmt.Printf("%s\n", RED("NOT working"))
				}
			}
		}

	}
}<|MERGE_RESOLUTION|>--- conflicted
+++ resolved
@@ -28,12 +28,7 @@
 var testCmd = &cobra.Command{
 	Use:   "test",
 	Short: "Test a Cluster",
-<<<<<<< HEAD
-	Long: `TEST allows you to test a new Cluster
-				For example:
-=======
 	Long: `TEST allows you to test the connectivity and status of a PostgreSQL cluster. For example:
->>>>>>> f0d579bd
 
 	pgo test mycluster
 	pgo test all`,
