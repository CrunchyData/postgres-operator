package cmd

/*
 Copyright 2017-2018 Crunchy Data Solutions, Inc.
 Licensed under the Apache License, Version 2.0 (the "License");
 you may not use this file except in compliance with the License.
 You may obtain a copy of the License at

      http://www.apache.org/licenses/LICENSE-2.0

 Unless required by applicable law or agreed to in writing, software
 distributed under the License is distributed on an "AS IS" BASIS,
 WITHOUT WARRANTIES OR CONDITIONS OF ANY KIND, either express or implied.
 See the License for the specific language governing permissions and
 limitations under the License.
*/

import (
	"encoding/json"
	"fmt"
	log "github.com/Sirupsen/logrus"
	msgs "github.com/crunchydata/postgres-operator/apiservermsgs"
	"github.com/spf13/cobra"
	"net/http"
	"os"
)

var testCmd = &cobra.Command{
	Use:   "test",
<<<<<<< HEAD
	Short: "Test a Cluster",
	Long: `TEST allows you to test a new Cluster
				For example:
=======
	Short: "Test cluster connectivity",
	Long: `TEST allows you to test the connectivity for a cluster. For example:
>>>>>>> a47cbd96

	pgo test mycluster`,
	Run: func(cmd *cobra.Command, args []string) {
		log.Debug("test called")
		if Selector == "" && len(args) == 0 {
			fmt.Println(`Error: You must specify the name of the clusters to test.`)
		} else {
			if OutputFormat != "" && OutputFormat != "json" {
				fmt.Println("Error: Only JSON is currently supported for the --output flag value.")
				os.Exit(2)
			}
			showTest(args)
		}
	},
}

func init() {
	RootCmd.AddCommand(testCmd)
	testCmd.Flags().StringVarP(&Selector, "selector", "s", "", "The selector to use for cluster filtering.")
	testCmd.Flags().StringVarP(&OutputFormat, "output", "o", "", "The output format. Currently, JSON is supported.")
}

func showTest(args []string) {

	log.Debugf("showCluster called %v\n", args)

	log.Debug("selector is " + Selector)
	if len(args) == 0 && Selector != "" {
		args = make([]string, 1)
		args[0] = "all"
	}

	for _, arg := range args {
		url := APIServerURL + "/clusters/test/" + arg + "?selector=" + Selector + "&version=" + msgs.PGO_VERSION
		log.Debug(url)

		req, err := http.NewRequest("GET", url, nil)
		if err != nil {
			fmt.Println("Error: NewRequest: ", err)
			return
		}

		req.Header.Set("Content-Type", "application/json")
		req.SetBasicAuth(BasicAuthUsername, BasicAuthPassword)

		resp, err := httpclient.Do(req)
		if err != nil {
			fmt.Println("Error: Do: ", err)
			return
		}
		log.Debugf("%v\n", resp)
		StatusCheck(resp)

		defer resp.Body.Close()

		var response msgs.ClusterTestResponse

		if err := json.NewDecoder(resp.Body).Decode(&response); err != nil {
			log.Printf("%v\n", resp.Body)
			fmt.Println("Error: ", err)
			log.Println(err)
			return
		}

		if response.Status.Code != msgs.Ok {
			fmt.Println("Error: " + response.Status.Msg)
			os.Exit(2)
		}

		if OutputFormat == "json" {
			b, err := json.MarshalIndent(response, "", "  ")
			if err != nil {
				fmt.Println("Error: ", err)
			}
			fmt.Println(string(b))
			return
		}

		if len(response.Results) == 0 {
			fmt.Println("Nothing found.")
			return
		}

		for _, result := range response.Results {
			fmt.Println("")
			fmt.Printf("cluster : %s \n", result.ClusterName)
			for _, v := range result.Items {
				fmt.Printf("%s%s is ", TreeBranch, v.PsqlString)
				if v.Working {
					fmt.Printf("%s\n", GREEN("Working"))
				} else {
					fmt.Printf("%s\n", RED("NOT working"))
				}
			}
		}

	}
}<|MERGE_RESOLUTION|>--- conflicted
+++ resolved
@@ -27,14 +27,8 @@
 
 var testCmd = &cobra.Command{
 	Use:   "test",
-<<<<<<< HEAD
-	Short: "Test a Cluster",
-	Long: `TEST allows you to test a new Cluster
-				For example:
-=======
 	Short: "Test cluster connectivity",
 	Long: `TEST allows you to test the connectivity for a cluster. For example:
->>>>>>> a47cbd96
 
 	pgo test mycluster`,
 	Run: func(cmd *cobra.Command, args []string) {
