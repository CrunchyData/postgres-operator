package cmd

/*
 Copyright 2017-2018 Crunchy Data Solutions, Inc.
 Licensed under the Apache License, Version 2.0 (the "License");
 you may not use this file except in compliance with the License.
 You may obtain a copy of the License at

      http://www.apache.org/licenses/LICENSE-2.0

 Unless required by applicable law or agreed to in writing, software
 distributed under the License is distributed on an "AS IS" BASIS,
 WITHOUT WARRANTIES OR CONDITIONS OF ANY KIND, either express or implied.
 See the License for the specific language governing permissions and
 limitations under the License.
*/

import (
	"encoding/json"
	"fmt"
	log "github.com/Sirupsen/logrus"
	msgs "github.com/crunchydata/postgres-operator/apiservermsgs"
	"github.com/spf13/cobra"
	"net/http"
	"os"
)

var versionCmd = &cobra.Command{
	Use:   "version",
	Short: "Print version information for the postgres-operator",
<<<<<<< HEAD
	Long: `VERSION allows you to print version information for the postgres-operator
				For example:
=======
	Long: `VERSION allows you to print version information for the postgres-operator. For example:
>>>>>>> f0d579bd

	pgo version`,
	Run: func(cmd *cobra.Command, args []string) {
		log.Debug("version called")
		showVersion()
	},
}

func init() {
	RootCmd.AddCommand(versionCmd)
}

func showVersion() {

	url := APIServerURL + "/version"
	log.Debug(url)

	req, err := http.NewRequest("GET", url, nil)
	if err != nil {
		log.Fatal("NewRequest: ", err)
		return
	}

	req.Header.Set("Content-Type", "application/json")
	req.SetBasicAuth(BasicAuthUsername, BasicAuthPassword)

	resp, err := httpclient.Do(req)
	if err != nil {
		log.Fatal("Do: ", err)
		return
	}
	log.Debugf("%v\n", resp)

	defer resp.Body.Close()

	StatusCheck(resp)

	var response msgs.VersionResponse

	if err := json.NewDecoder(resp.Body).Decode(&response); err != nil {
		log.Printf("%v\n", resp.Body)
		log.Error(err)
		log.Println(err)
		return
	}

	fmt.Println("pgo client version " + msgs.PGO_VERSION)

	if response.Status.Code == msgs.Ok {
		fmt.Println("apiserver version " + response.Version)
	} else {
		fmt.Println(RED(response.Status.Msg))
		os.Exit(2)
	}

}<|MERGE_RESOLUTION|>--- conflicted
+++ resolved
@@ -28,12 +28,7 @@
 var versionCmd = &cobra.Command{
 	Use:   "version",
 	Short: "Print version information for the postgres-operator",
-<<<<<<< HEAD
-	Long: `VERSION allows you to print version information for the postgres-operator
-				For example:
-=======
 	Long: `VERSION allows you to print version information for the postgres-operator. For example:
->>>>>>> f0d579bd
 
 	pgo version`,
 	Run: func(cmd *cobra.Command, args []string) {
