--- conflicted
+++ resolved
@@ -33,23 +33,12 @@
 var labelCmd = &cobra.Command{
 	Use:   "label",
 	Short: "Label a set of clusters",
-<<<<<<< HEAD
-	Long: `LABEL allows you to add or remove a label on a set of clusters
-For example:
-
-pgo label mycluster yourcluster --label=environment=prod 
-pgo label mycluster yourcluster --label=environment=prod  --delete-label
-pgo label --label=environment=prod --selector=name=mycluster
-pgo label --label=environment=prod --selector=status=final --dry-run
-.`,
-=======
 	Long: `LABEL allows you to add or remove a label on a set of clusters. For example:
 
 	pgo label mycluster yourcluster --label=environment=prod
 	pgo label mycluster yourcluster --label=environment=prod  --delete-label
 	pgo label --label=environment=prod --selector=name=mycluster
 	pgo label --label=environment=prod --selector=status=final --dry-run`,
->>>>>>> a47cbd96
 	Run: func(cmd *cobra.Command, args []string) {
 		log.Debug("label called")
 		if len(args) == 0 && Selector == "" {
@@ -71,7 +60,7 @@
 	labelCmd.Flags().StringVarP(&LabelCmdLabel, "label", "l", "", "The new label to apply for any selected or specified clusters.")
 	labelCmd.Flags().BoolVarP(&DryRun, "dry-run", "d", false, "Shows the clusters that the label would be applied to, without labelling them.")
 	labelCmd.Flags().BoolVarP(&DeleteLabel, "delete-label", "x", false, "Deletes a label from specified clusters.")
-	
+
 }
 
 func labelClusters(clusters []string) {
