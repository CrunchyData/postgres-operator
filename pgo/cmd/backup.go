// Package cmd provides the command line functions of the crunchy CLI
package cmd

/*
 Copyright 2017-2018 Crunchy Data Solutions, Inc.
 Licensed under the Apache License, Version 2.0 (the "License");
 you may not use this file except in compliance with the License.
 You may obtain a copy of the License at

      http://www.apache.org/licenses/LICENSE-2.0

 Unless required by applicable law or agreed to in writing, software
 distributed under the License is distributed on an "AS IS" BASIS,
 WITHOUT WARRANTIES OR CONDITIONS OF ANY KIND, either express or implied.
 See the License for the specific language governing permissions and
 limitations under the License.
*/

import (
	"bytes"
	"encoding/json"
	"fmt"
	log "github.com/Sirupsen/logrus"
	crv1 "github.com/crunchydata/postgres-operator/apis/cr/v1"
	msgs "github.com/crunchydata/postgres-operator/apiservermsgs"
	"github.com/crunchydata/postgres-operator/pgo/util"
	"github.com/spf13/cobra"
	"net/http"
	"os"
)

var PVCName string

var backupCmd = &cobra.Command{
	Use:   "backup",
	Short: "Perform a Backup",
<<<<<<< HEAD
	Long: `BACKUP performs a Backup, for example:
				                        pgo backup mycluster`,
=======
	Long: `BACKUP performs a Backup of a PostgreSQL cluster. For example:
	
	pgo backup mycluster`,
>>>>>>> f0d579bd
	Run: func(cmd *cobra.Command, args []string) {
		log.Debug("backup called")
		if len(args) == 0 && Selector == "" {
			fmt.Println(`You must specify the cluster to backup or a selector flag.`)
		} else {
			if util.AskForConfirmation(NoPrompt, "") {
				createBackup(args)
			} else {
				fmt.Println("Aborting...")
			}
		}

	},
}

func init() {
	RootCmd.AddCommand(backupCmd)

	backupCmd.Flags().StringVarP(&Selector, "selector", "s", "", "The selector to use for cluster filtering.")
	backupCmd.Flags().StringVarP(&PVCName, "pvc-name", "", "", "The PVC name to use for the backup instead of the default.")
	backupCmd.Flags().StringVarP(&StorageConfig, "storage-config", "", "", "The name of a Storage config in pgo.yaml to use for the cluster storage.")
	backupCmd.Flags().BoolVarP(&NoPrompt, "no-prompt", "n", false, "No command line confirmation.")

}

// showBackup ....
func showBackup(args []string) {
	log.Debugf("showBackup called %v\n", args)

	//show pod information for job
	for _, v := range args {
		url := APIServerURL + "/backups/" + v + "?version=" + msgs.PGO_VERSION

		log.Debug("show backup called [" + url + "]")

		action := "GET"
		req, err := http.NewRequest(action, url, nil)
		if err != nil {
			log.Fatal("NewRequest: ", err)
			return
		}
		req.SetBasicAuth(BasicAuthUsername, BasicAuthPassword)

		resp, err := httpclient.Do(req)
		if err != nil {
			log.Fatal("Do: ", err)
			return
		}
		log.Debugf("%v\n", resp)
		StatusCheck(resp)

		defer resp.Body.Close()

		var response msgs.ShowBackupResponse

		if err := json.NewDecoder(resp.Body).Decode(&response); err != nil {
			log.Printf("%v\n", resp.Body)
			log.Error(err)
			log.Println(err)
			return
		}

		if response.Status.Code != msgs.Ok {
			log.Error(RED(response.Status.Msg))
			os.Exit(2)
		}

		if len(response.BackupList.Items) == 0 {
			fmt.Println("No backups found.")
			return
		}

		log.Debugf("response = %v\n", response)
		log.Debugf("len of items = %d\n", len(response.BackupList.Items))

		for _, backup := range response.BackupList.Items {
			printBackupCRD(&backup)
		}

	}

}

// printBackupCRD ...
func printBackupCRD(result *crv1.Pgbackup) {
	fmt.Printf("%s%s\n", "", "")
	fmt.Printf("%s%s\n", "", "pgbackup : "+result.Spec.Name)

	fmt.Printf("%s%s\n", TreeBranch, "PVC Name:\t"+result.Spec.StorageSpec.Name)
	fmt.Printf("%s%s\n", TreeBranch, "Access Mode:\t"+result.Spec.StorageSpec.AccessMode)
	fmt.Printf("%s%s\n", TreeBranch, "PVC Size:\t"+result.Spec.StorageSpec.Size)
	fmt.Printf("%s%s\n", TreeBranch, "Creation:\t"+result.ObjectMeta.CreationTimestamp.String())
	fmt.Printf("%s%s\n", TreeBranch, "CCPImageTag:\t"+result.Spec.CCPImageTag)
	fmt.Printf("%s%s\n", TreeBranch, "Backup Status:\t"+result.Spec.BackupStatus)
	fmt.Printf("%s%s\n", TreeBranch, "Backup Host:\t"+result.Spec.BackupHost)
	fmt.Printf("%s%s\n", TreeBranch, "Backup User:\t"+result.Spec.BackupUser)
	fmt.Printf("%s%s\n", TreeTrunk, "Backup Port:\t"+result.Spec.BackupPort)

}

// deleteBackup ....
func deleteBackup(args []string) {
	log.Debugf("deleteBackup called %v\n", args)

	for _, v := range args {
		url := APIServerURL + "/backupsdelete/" + v + "?version=" + msgs.PGO_VERSION

		log.Debug("delete backup called [" + url + "]")

		action := "GET"
		req, err := http.NewRequest(action, url, nil)
		if err != nil {
			log.Fatal("NewRequest: ", err)
			return
		}

		req.SetBasicAuth(BasicAuthUsername, BasicAuthPassword)

		resp, err := httpclient.Do(req)
		if err != nil {
			log.Fatal("Do: ", err)
			return
		}
		log.Debugf("%v\n", resp)
		StatusCheck(resp)

		defer resp.Body.Close()

		var response msgs.DeleteBackupResponse

		if err := json.NewDecoder(resp.Body).Decode(&response); err != nil {
			log.Printf("%v\n", resp.Body)
			log.Error(err)
			log.Println(err)
			return
		}

		if response.Status.Code == msgs.Ok {
			if len(response.Results) == 0 {
				fmt.Println("No backups found.")
				return
			}
			for k := range response.Results {
				fmt.Println("Deleted backup " + response.Results[k])
			}
		} else {
			log.Error(RED(response.Status.Msg))
			os.Exit(2)
		}

	}

}

// createBackup ....
func createBackup(args []string) {
	log.Debugf("createBackup called %v\n", args)

	request := new(msgs.CreateBackupRequest)
	request.Args = args
	request.Selector = Selector
	request.PVCName = PVCName
	request.StorageConfig = StorageConfig

	jsonValue, _ := json.Marshal(request)

	url := APIServerURL + "/backups"

	log.Debug("create backup called [" + url + "]")

	action := "POST"
	req, err := http.NewRequest(action, url, bytes.NewBuffer(jsonValue))
	if err != nil {
		log.Fatal("NewRequest: ", err)
		return
	}
	req.Header.Set("Content-Type", "application/json")
	req.SetBasicAuth(BasicAuthUsername, BasicAuthPassword)

	resp, err := httpclient.Do(req)
	if err != nil {
		log.Fatal("Do: ", err)
		return
	}
	log.Debugf("%v\n", resp)
	StatusCheck(resp)

	defer resp.Body.Close()

	var response msgs.CreateBackupResponse

	if err := json.NewDecoder(resp.Body).Decode(&response); err != nil {
		log.Printf("%v\n", resp.Body)
		log.Error(err)
		log.Println(err)
		return
	}

	if response.Status.Code == msgs.Ok {
		for k := range response.Results {
			fmt.Println(response.Results[k])
		}
	} else {
		fmt.Println(RED(response.Status.Msg))
		os.Exit(2)
	}

	if len(response.Results) == 0 {
		fmt.Println("No clusters found.")
		return
	}

}<|MERGE_RESOLUTION|>--- conflicted
+++ resolved
@@ -34,14 +34,9 @@
 var backupCmd = &cobra.Command{
 	Use:   "backup",
 	Short: "Perform a Backup",
-<<<<<<< HEAD
-	Long: `BACKUP performs a Backup, for example:
-				                        pgo backup mycluster`,
-=======
 	Long: `BACKUP performs a Backup of a PostgreSQL cluster. For example:
-	
+
 	pgo backup mycluster`,
->>>>>>> f0d579bd
 	Run: func(cmd *cobra.Command, args []string) {
 		log.Debug("backup called")
 		if len(args) == 0 && Selector == "" {
