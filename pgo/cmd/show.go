package cmd

/*
 Copyright 2019 Crunchy Data Solutions, Inc.
 Licensed under the Apache License, Version 2.0 (the "License");
 you may not use this file except in compliance with the License.
 You may obtain a copy of the License at

      http://www.apache.org/licenses/LICENSE-2.0

 Unless required by applicable law or agreed to in writing, software
 distributed under the License is distributed on an "AS IS" BASIS,
 WITHOUT WARRANTIES OR CONDITIONS OF ANY KIND, either express or implied.
 See the License for the specific language governing permissions and
 limitations under the License.
*/

import (
	"fmt"

	"github.com/crunchydata/postgres-operator/config"
	"github.com/spf13/cobra"
)

const TreeBranch = "\t"
const TreeTrunk = "\t"

var ShowPVC bool
var PVCRoot string

var ShowCmd = &cobra.Command{
	Use:   "show",
	Short: "Show the description of a cluster",
	Long: `Show allows you to show the details of a policy, backup, pvc, or cluster. For example:

	pgo show backup mycluster
	pgo show backup mycluster --backup-type=pgbackrest
	pgo show benchmark mycluster
	pgo show cluster mycluster
	pgo show config
	pgo show policy policy1
	pgo show pvc mycluster
	pgo show namespace
	pgo show workflow 25927091-b343-4017-be4b-71575f0b3eb5
	pgo show user mycluster`,
	Run: func(cmd *cobra.Command, args []string) {
		if len(args) == 0 {
			fmt.Println(`Error: You must specify the type of resource to show.
Valid resource types include:
	* backup
	* benchmark
	* cluster
	* config
	* policy
	* pvc
	* namespace
	* workflow
	* upgrade
	* user
	`)
		} else {
			switch args[0] {
			case "backup":
			case "benchmark":
			case "cluster":
			case "config":
			case "policy":
			case "pvc":
			case "schedule":
<<<<<<< HEAD
			case "namespace":
			case "workflow":
=======
>>>>>>> afae154a
			case "upgrade":
			case "user":
			case "workflow":
				break
			default:
				fmt.Println(`Error: You must specify the type of resource to show.
Valid resource types include:
	* backup
	* benchmark
	* cluster
	* config
	* policy
	* pvc
	* namespace
	* workflow
	* upgrade
	* user`)
			}
		}

	},
}

func init() {
	RootCmd.AddCommand(ShowCmd)
	ShowCmd.AddCommand(ShowBackupCmd)
	ShowCmd.AddCommand(ShowBenchmarkCmd)
	ShowCmd.AddCommand(ShowClusterCmd)
	ShowCmd.AddCommand(ShowConfigCmd)
	ShowCmd.AddCommand(ShowNamespaceCmd)
	ShowCmd.AddCommand(ShowPolicyCmd)
	ShowCmd.AddCommand(ShowPVCCmd)
	ShowCmd.AddCommand(ShowWorkflowCmd)
	ShowCmd.AddCommand(ShowScheduleCmd)
	ShowCmd.AddCommand(ShowUpgradeCmd)
	ShowCmd.AddCommand(ShowUserCmd)

	ShowBackupCmd.Flags().StringVarP(&BackupType, "backup-type", "", "", "The backup type output to list. Valid choices are pgbasebackup (default) or pgbackrest.")
	ShowBenchmarkCmd.Flags().StringVarP(&Selector, "selector", "s", "", "The selector to use for cluster filtering.")
	ShowClusterCmd.Flags().StringVarP(&CCPImageTag, "ccp-image-tag", "", "", "Filter the results based on the image tag of the cluster.")
	ShowClusterCmd.Flags().StringVarP(&OutputFormat, "output", "o", "", "The output format. Currently, json is the only supported value.")
	ShowClusterCmd.Flags().StringVarP(&Selector, "selector", "s", "", "The selector to use for cluster filtering.")
	ShowPVCCmd.Flags().StringVarP(&NodeLabel, "node-label", "", "", "The node label (key=value) to use")
	ShowPVCCmd.Flags().StringVarP(&PVCRoot, "pvc-root", "", "", "The PVC directory to list.")
	ShowScheduleCmd.Flags().StringVarP(&Selector, "selector", "s", "", "The selector to use for cluster filtering.")
	ShowScheduleCmd.Flags().StringVarP(&ScheduleName, "schedule-name", "", "", "The name of the schedule to show.")
	ShowScheduleCmd.Flags().BoolVar(&NoPrompt, "no-prompt", false, "No command line confirmation.")
	ShowUserCmd.Flags().StringVarP(&Selector, "selector", "s", "", "The selector to use for cluster filtering.")
	ShowUserCmd.Flags().StringVarP(&Expired, "expired", "", "", "Shows passwords that will expire in X days.")
}

var ShowConfigCmd = &cobra.Command{
	Use:   "config",
	Short: "Show configuration information",
	Long: `Show configuration information for the Operator. For example:

	pgo show config`,
	Run: func(cmd *cobra.Command, args []string) {
		if Namespace == "" {
			Namespace = PGONamespace
		}
		showConfig(args, Namespace)
	},
}

var ShowNamespaceCmd = &cobra.Command{
	Use:   "namespace",
	Short: "Show namespace information",
	Long: `Show namespace information for the Operator. For example:

	pgo show namespace`,
	Run: func(cmd *cobra.Command, args []string) {
		if Namespace == "" {
			Namespace = PGONamespace
		}
		showNamespace(args, Namespace)
	},
}

var ShowWorkflowCmd = &cobra.Command{
	Use:   "workflow",
	Short: "Show workflow information",
	Long: `Show workflow information for a given workflow. For example:

	pgo show workflow 25927091-b343-4017-be4b-71575f0b3eb5`,
	Run: func(cmd *cobra.Command, args []string) {
		if Namespace == "" {
			Namespace = PGONamespace
		}
		showWorkflow(args, Namespace)
	},
}

var ShowPolicyCmd = &cobra.Command{
	Use:   "policy",
	Short: "Show policy information",
	Long: `Show policy information. For example:

	pgo show policy policy1`,
	Run: func(cmd *cobra.Command, args []string) {
		if len(args) == 0 {
			fmt.Println("Error: Policy name(s) required for this command.")
		} else {
			if Namespace == "" {
				Namespace = PGONamespace
			}
			showPolicy(args, Namespace)
		}
	},
}

var ShowPVCCmd = &cobra.Command{
	Use:   "pvc",
	Short: "Show PVC information",
	Long: `Show PVC information. For example:

	pgo show pvc mycluster
	pgo show pvc mycluster-backup
	pgo show pvc mycluster-xlog
	pgo show pvc a2-backup --pvc-root=a2-backups/2019-01-12-17-09-42`,
	Run: func(cmd *cobra.Command, args []string) {
		if len(args) == 0 {
			fmt.Println("Error: PVC name(s) required for this command.")
		} else {
			if Namespace == "" {
				Namespace = PGONamespace
			}
			showPVC(args, Namespace)
		}
	},
}

var ShowUpgradeCmd = &cobra.Command{
	Use:   "upgrade",
	Short: "Show upgrade information",
	Long: `Show upgrade information. For example:

	pgo show upgrade mycluster`,
	Run: func(cmd *cobra.Command, args []string) {
		if len(args) == 0 {
			fmt.Println("Error: cluster name(s) required for this command.")
		} else {
			if Namespace == "" {
				Namespace = PGONamespace
			}
			showUpgrade(args, Namespace)
		}
	},
}

// showBackupCmd represents the show backup command
var ShowBackupCmd = &cobra.Command{
	Use:   "backup",
	Short: "Show backup information",
	Long: `Show backup information. For example:

	pgo show backup mycluser`,
	Run: func(cmd *cobra.Command, args []string) {
		if Namespace == "" {
			Namespace = PGONamespace
		}
		if len(args) == 0 {
			fmt.Println("Error: cluster name(s) required for this command.")
		} else {
			// default is pgbasebackup
			if BackupType == "" || BackupType == config.LABEL_BACKUP_TYPE_BASEBACKUP {
				showBackup(args, Namespace)
			} else if BackupType == config.LABEL_BACKUP_TYPE_BACKREST {
				showBackrest(args, Namespace)
			} else if BackupType == config.LABEL_BACKUP_TYPE_PGDUMP {
				showpgDump(args, Namespace)
			} else {
				fmt.Println("Error: Valid backup-type values are pgbasebackup, pgbackrest and pgdump. The default if not supplied is pgbasebackup.")
			}
		}
	},
}

// ShowClusterCmd represents the show cluster command
var ShowClusterCmd = &cobra.Command{
	Use:   "cluster",
	Short: "Show cluster information",
	Long: `Show a PostgreSQL cluster. For example:

	pgo show cluster all
	pgo show cluster mycluster`,
	Run: func(cmd *cobra.Command, args []string) {
		if Namespace == "" {
			Namespace = PGONamespace
		}
		if Selector == "" && len(args) == 0 {
			fmt.Println("Error: Cluster name(s) required for this command.")
		} else {
			showCluster(args, Namespace)
		}
	},
}

// ShowUserCmd represents the show user command
var ShowUserCmd = &cobra.Command{
	Use:   "user",
	Short: "Show user information",
	Long: `Show users on a cluster. For example:

	pgo show user mycluster`,
	Run: func(cmd *cobra.Command, args []string) {
		if Namespace == "" {
			Namespace = PGONamespace
		}
		if Selector == "" && len(args) == 0 {
			fmt.Println("Error: Cluster name(s) required for this command.")
		} else {
			showUser(args, Namespace)
		}
	},
}

// ShowScheduleCmd represents the show schedule command
var ShowScheduleCmd = &cobra.Command{
	Use:   "schedule",
	Short: "Show schedule information",
	Long: `Show cron-like schedules.  For example:

	pgo show schedule mycluster
	pgo show schedule --selector=pg-cluster=mycluster
	pgo show schedule --schedule-name=mycluster-pgbackrest-full`,
	Run: func(cmd *cobra.Command, args []string) {
		if Namespace == "" {
			Namespace = PGONamespace
		}
		if len(args) == 0 && Selector == "" && ScheduleName == "" {
			fmt.Println("Error: cluster name, schedule name or selector is required to show a schedule.")
			return
		}
		showSchedule(args, Namespace)
	},
}

// ShowBenchmarkCmd represents the show benchmark command
var ShowBenchmarkCmd = &cobra.Command{
	Use:   "benchmark",
	Short: "Show benchmark information",
	Long: `Show benchmark results for clusters. For example:

	pgo show benchmark mycluster
	pgo show benchmark --selector=pg-cluster=mycluster`,
	Run: func(cmd *cobra.Command, args []string) {
		if len(args) == 0 && Selector == "" {
			fmt.Println("Error: cluster name or selector are required to show benchmark results.")
			return
		}
		showBenchmark(args, Namespace)
	},
}<|MERGE_RESOLUTION|>--- conflicted
+++ resolved
@@ -67,14 +67,10 @@
 			case "policy":
 			case "pvc":
 			case "schedule":
-<<<<<<< HEAD
 			case "namespace":
 			case "workflow":
-=======
->>>>>>> afae154a
 			case "upgrade":
 			case "user":
-			case "workflow":
 				break
 			default:
 				fmt.Println(`Error: You must specify the type of resource to show.
