--- conflicted
+++ resolved
@@ -41,13 +41,9 @@
 		if len(args) == 0 {
 			fmt.Println(`Error: You must specify the cluster name to restore from.`)
 		} else {
-<<<<<<< HEAD
 			if BackupType == "" || BackupType == otherutil.LABEL_BACKUP_TYPE_BACKREST {
-				fmt.Println("Warning:  stopping this database and creating a new primary is part of the restore workflow!")
+				fmt.Println("Warning:  If currently running, the primary database in this cluster will be stopped and recreated as part of this workflow!")
 			}
-=======
-			fmt.Println("Warning:  If currently running, the primary database in this cluster will be stopped and recreated as part of this workflow!")
->>>>>>> 45e8f8b5
 			if util.AskForConfirmation(NoPrompt, "") {
 				restore(args, Namespace)
 			} else {
