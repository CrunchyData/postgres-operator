--- conflicted
+++ resolved
@@ -82,28 +82,17 @@
       
 
       <b>Navigation</b>
-<<<<<<< HEAD
     <li data-nav-id="/installation/" class="dd-item haschildren
-=======
-    <li data-nav-id="/cli-and-example/" class="dd-item haschildren
->>>>>>> 6fd1c5aa
         ">
       <div>
       <a href="https://crunchydata.github.io/postgres-operator/latest/cli-and-example/">CLI and Examples</a><i class="fas fa-angle-right fa-lg category-icon"></i>
 
       </div>
         <ul>
-<<<<<<< HEAD
       <li data-nav-id="/installation/installation/" class="dd-item">
         <div>
           <a href="https://crunchydata.github.io/postgres-operator/latest/installation/installation/">
             Operator Installation
-=======
-      <li data-nav-id="/cli-and-example/pgo-cli/" class="dd-item">
-        <div>
-          <a href="https://crunchydata.github.io/postgres-operator/latest/cli-and-example/pgo-cli/">
-            PGO-CLI
->>>>>>> 6fd1c5aa
           </a>
         </div>
     </li>
@@ -112,22 +101,14 @@
     <li data-nav-id="/configuration/" class="dd-item haschildren
         ">
       <div>
-<<<<<<< HEAD
       <a href="https://crunchydata.github.io/postgres-operator/latest/configuration/">Configuration</a><i class="fas fa-angle-right fa-lg category-icon"></i>
-=======
-      <a href="https://crunchydata.github.io/postgres-operator/latest/configuration/">Configurations</a><i class="fas fa-angle-right fa-lg category-icon"></i>
->>>>>>> 6fd1c5aa
 
       </div>
         <ul>
       <li data-nav-id="/configuration/configuration/" class="dd-item">
         <div>
           <a href="https://crunchydata.github.io/postgres-operator/latest/configuration/configuration/">
-<<<<<<< HEAD
             Configuration Resources
-=======
-            Configuration
->>>>>>> 6fd1c5aa
           </a>
         </div>
     </li>
@@ -140,7 +121,6 @@
     </li>
         </ul>
     </li>
-<<<<<<< HEAD
     <li data-nav-id="/cli-and-example/" class="dd-item haschildren
         ">
       <div>
@@ -152,25 +132,11 @@
         <div>
           <a href="https://crunchydata.github.io/postgres-operator/latest/cli-and-example/pgo-cli/">
             PGO CLI
-=======
-    <li data-nav-id="/design/" class="dd-item haschildren
-        ">
-      <div>
-      <a href="https://crunchydata.github.io/postgres-operator/latest/design/">Designs</a><i class="fas fa-angle-right fa-lg category-icon"></i>
-
-      </div>
-        <ul>
-      <li data-nav-id="/design/design/" class="dd-item">
-        <div>
-          <a href="https://crunchydata.github.io/postgres-operator/latest/design/design/">
-            Design
->>>>>>> 6fd1c5aa
-          </a>
-        </div>
-    </li>
-        </ul>
-    </li>
-<<<<<<< HEAD
+          </a>
+        </div>
+    </li>
+        </ul>
+    </li>
     <li data-nav-id="/design/" class="dd-item haschildren
         ">
       <div>
@@ -182,11 +148,15 @@
         <div>
           <a href="https://crunchydata.github.io/postgres-operator/latest/design/design/">
             Key Features
-=======
+          </a>
+        </div>
+    </li>
+        </ul>
+    </li>
     <li data-nav-id="/developer-setup/" class="dd-item haschildren
         ">
       <div>
-      <a href="https://crunchydata.github.io/postgres-operator/latest/developer-setup/">Developer Setups</a><i class="fas fa-angle-right fa-lg category-icon"></i>
+      <a href="https://crunchydata.github.io/postgres-operator/latest/developer-setup/">Developer Setup</a><i class="fas fa-angle-right fa-lg category-icon"></i>
 
       </div>
         <ul>
@@ -194,24 +164,6 @@
         <div>
           <a href="https://crunchydata.github.io/postgres-operator/latest/developer-setup/developing/">
             Develop
->>>>>>> 6fd1c5aa
-          </a>
-        </div>
-    </li>
-        </ul>
-    </li>
-<<<<<<< HEAD
-    <li data-nav-id="/developer-setup/" class="dd-item haschildren
-        ">
-      <div>
-      <a href="https://crunchydata.github.io/postgres-operator/latest/developer-setup/">Developer Setup</a><i class="fas fa-angle-right fa-lg category-icon"></i>
-
-      </div>
-        <ul>
-      <li data-nav-id="/developer-setup/developing/" class="dd-item">
-        <div>
-          <a href="https://crunchydata.github.io/postgres-operator/latest/developer-setup/developing/">
-            Develop
           </a>
         </div>
     </li>
@@ -221,28 +173,6 @@
         ">
       <div>
       <a href="https://crunchydata.github.io/postgres-operator/latest/security/">Security</a><i class="fas fa-angle-right fa-lg category-icon"></i>
-=======
-    <li data-nav-id="/installation/" class="dd-item haschildren
-        ">
-      <div>
-      <a href="https://crunchydata.github.io/postgres-operator/latest/installation/">Installations</a><i class="fas fa-angle-right fa-lg category-icon"></i>
-
-      </div>
-        <ul>
-      <li data-nav-id="/installation/installation/" class="dd-item">
-        <div>
-          <a href="https://crunchydata.github.io/postgres-operator/latest/installation/installation/">
-            Install
-          </a>
-        </div>
-    </li>
-        </ul>
-    </li>
-    <li data-nav-id="/security/" class="dd-item haschildren
-        ">
-      <div>
-      <a href="https://crunchydata.github.io/postgres-operator/latest/security/">Securities</a><i class="fas fa-angle-right fa-lg category-icon"></i>
->>>>>>> 6fd1c5aa
 
       </div>
         <ul>
@@ -258,11 +188,7 @@
     <li data-nav-id="/upgrade/" class="dd-item haschildren
         ">
       <div>
-<<<<<<< HEAD
       <a href="https://crunchydata.github.io/postgres-operator/latest/upgrade/">Upgrade</a><i class="fas fa-angle-right fa-lg category-icon"></i>
-=======
-      <a href="https://crunchydata.github.io/postgres-operator/latest/upgrade/">Upgrades</a><i class="fas fa-angle-right fa-lg category-icon"></i>
->>>>>>> 6fd1c5aa
 
       </div>
         <ul>
@@ -313,7 +239,6 @@
     <option value="/developer-setup/" >
    Developer Setups</option>
     <option value="/installation/" >
-<<<<<<< HEAD
    Installation</option>
     <option value="/configuration/" >
    Configuration</option>
@@ -327,13 +252,6 @@
    Security</option>
     <option value="/upgrade/" >
    Upgrade</option>
-=======
-   Installations</option>
-    <option value="/security/" >
-   Securities</option>
-    <option value="/upgrade/" >
-   Upgrades</option>
->>>>>>> 6fd1c5aa
 
 
 
@@ -419,11 +337,7 @@
     
         <div class="chevrons">
     <div id="navigation">
-<<<<<<< HEAD
 <a class="nav nav-next" href="https://crunchydata.github.io/postgres-operator/latest/installation/" title="Installation" style="margin-right: 0px;"><label>Installation</label><i class="fa fa-chevron-right"></i></a></div>
-=======
-<a class="nav nav-next" href="https://crunchydata.github.io/postgres-operator/latest/cli-and-example/" title="CLI and Examples" style="margin-right: 0px;"><label>CLI and Examples</label><i class="fa fa-chevron-right"></i></a></div>
->>>>>>> 6fd1c5aa
   </div>
 
   </section>
