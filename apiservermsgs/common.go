--- conflicted
+++ resolved
@@ -17,11 +17,7 @@
 
 import ()
 
-<<<<<<< HEAD
-const PGO_VERSION = "4.0.0-rc8"
-=======
 const PGO_VERSION = "4.0.0-rc10"
->>>>>>> c10959dc
 
 // Ok status
 const Ok = "ok"
