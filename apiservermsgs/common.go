package apiservermsgs

/*
Copyright 2019 Crunchy Data Solutions, Inc.
Licensed under the Apache License, Version 2.0 (the "License");
you may not use this file except in compliance with the License.
You may obtain a copy of the License at

http://www.apache.org/licenses/LICENSE-2.0

Unless required by applicable law or agreed to in writing, software
distributed under the License is distributed on an "AS IS" BASIS,
WITHOUT WARRANTIES OR CONDITIONS OF ANY KIND, either express or implied.
See the License for the specific language governing permissions and
limitations under the License.
*/

import ()

<<<<<<< HEAD
const PGO_VERSION = "4.0.0-rc1"
=======
const PGO_VERSION = "4.0.0-rc2"
>>>>>>> c7e399d1

// Ok status
const Ok = "ok"
const Error = "error"

// Status ...
type Status struct {
	Code string
	Msg  string
}

type BasicAuthCredentials struct {
	Username     string
	Password     string
	APIServerURL string
}<|MERGE_RESOLUTION|>--- conflicted
+++ resolved
@@ -17,11 +17,7 @@
 
 import ()
 
-<<<<<<< HEAD
-const PGO_VERSION = "4.0.0-rc1"
-=======
 const PGO_VERSION = "4.0.0-rc2"
->>>>>>> c7e399d1
 
 // Ok status
 const Ok = "ok"
