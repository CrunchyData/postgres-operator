package apiservermsgs

/*
Copyright 2019 Crunchy Data Solutions, Inc.
Licensed under the Apache License, Version 2.0 (the "License");
you may not use this file except in compliance with the License.
You may obtain a copy of the License at

http://www.apache.org/licenses/LICENSE-2.0

Unless required by applicable law or agreed to in writing, software
distributed under the License is distributed on an "AS IS" BASIS,
WITHOUT WARRANTIES OR CONDITIONS OF ANY KIND, either express or implied.
See the License for the specific language governing permissions and
limitations under the License.
*/

import ()

<<<<<<< HEAD
const PGO_VERSION = "4.0.0-rc2"
=======
const PGO_VERSION = "3.5.2-rc5"
>>>>>>> afae154a

// Ok status
const Ok = "ok"
const Error = "error"

// Status ...
type Status struct {
	Code string
	Msg  string
}

type BasicAuthCredentials struct {
	Username     string
	Password     string
	APIServerURL string
}<|MERGE_RESOLUTION|>--- conflicted
+++ resolved
@@ -17,11 +17,7 @@
 
 import ()
 
-<<<<<<< HEAD
-const PGO_VERSION = "4.0.0-rc2"
-=======
-const PGO_VERSION = "3.5.2-rc5"
->>>>>>> afae154a
+const PGO_VERSION = "4.0.0-rc3"
 
 // Ok status
 const Ok = "ok"
