--- conflicted
+++ resolved
@@ -23,10 +23,6 @@
 	backrestoperator "github.com/crunchydata/postgres-operator/operator/backrest"
 	clusteroperator "github.com/crunchydata/postgres-operator/operator/cluster"
 	taskoperator "github.com/crunchydata/postgres-operator/operator/task"
-<<<<<<< HEAD
-=======
-	"github.com/crunchydata/postgres-operator/util"
->>>>>>> afae154a
 	log "github.com/sirupsen/logrus"
 	apiv1 "k8s.io/api/core/v1"
 	"k8s.io/api/extensions/v1beta1"
@@ -123,10 +119,10 @@
 	log.Debugf("[PodController] onUpdate ns=%s %s", newpod.ObjectMeta.Namespace, newpod.ObjectMeta.SelfLink)
 
 	//handle the case when a pg database pod is updated
-	clusterName := newpod.ObjectMeta.Labels[util.LABEL_PG_CLUSTER]
+	clusterName := newpod.ObjectMeta.Labels[config.LABEL_PG_CLUSTER]
 	if isPostgresPod(newpod) {
 		//only check the status of primary pods
-		if newpod.ObjectMeta.Labels[util.LABEL_SERVICE_NAME] == clusterName {
+		if newpod.ObjectMeta.Labels[config.LABEL_SERVICE_NAME] == clusterName {
 			c.checkReadyStatus(oldpod, newpod)
 		}
 		return
@@ -288,37 +284,20 @@
 		log.Debugf("job pod found [%s]", newpod.Name)
 		return false
 	}
-<<<<<<< HEAD
 	if newpod.ObjectMeta.Labels[config.LABEL_NAME] == "postgres-operator" {
-		log.Debugf("postgres-operator-pod added [%s]", newpod.Name)
+		log.Debugf("postgres-operator-pod found [%s]", newpod.Name)
 		return false
 	}
 	if newpod.ObjectMeta.Labels[config.LABEL_PGO_BACKREST_REPO] == "true" {
-		log.Debugf("pgo-backrest-repo pod added [%s]", newpod.Name)
+		log.Debugf("pgo-backrest-repo pod found [%s]", newpod.Name)
 		return false
 	}
 	if newpod.ObjectMeta.Labels[config.LABEL_PGPOOL] == "true" {
-		log.Debugf("pgpool pod added [%s]", newpod.Name)
+		log.Debugf("pgpool pod found [%s]", newpod.Name)
 		return false
 	}
 	if newpod.ObjectMeta.Labels[config.LABEL_PGBOUNCER] == "true" {
-		log.Debugf("pgbouncer pod added [%s]", newpod.Name)
-=======
-	if newpod.ObjectMeta.Labels[util.LABEL_NAME] == "postgres-operator" {
-		log.Debugf("postgres-operator-pod found [%s]", newpod.Name)
-		return false
-	}
-	if newpod.ObjectMeta.Labels[util.LABEL_PGO_BACKREST_REPO] == "true" {
-		log.Debugf("pgo-backrest-repo pod found [%s]", newpod.Name)
-		return false
-	}
-	if newpod.ObjectMeta.Labels[util.LABEL_PGPOOL] == "true" {
-		log.Debugf("pgpool pod found [%s]", newpod.Name)
-		return false
-	}
-	if newpod.ObjectMeta.Labels[util.LABEL_PGBOUNCER] == "true" {
 		log.Debugf("pgbouncer pod found [%s]", newpod.Name)
->>>>>>> afae154a
 		return false
 	}
 	return true
