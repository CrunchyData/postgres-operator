--- conflicted
+++ resolved
@@ -23,10 +23,6 @@
 	backrestoperator "github.com/crunchydata/postgres-operator/operator/backrest"
 	clusteroperator "github.com/crunchydata/postgres-operator/operator/cluster"
 	taskoperator "github.com/crunchydata/postgres-operator/operator/task"
-<<<<<<< HEAD
-	"github.com/crunchydata/postgres-operator/util"
-=======
->>>>>>> c7e399d1
 	log "github.com/sirupsen/logrus"
 	apiv1 "k8s.io/api/core/v1"
 	"k8s.io/api/extensions/v1beta1"
@@ -95,11 +91,7 @@
 	newpod := obj.(*apiv1.Pod)
 
 	labels := newpod.GetObjectMeta().GetLabels()
-<<<<<<< HEAD
-	if labels[util.LABEL_VENDOR] != "crunchydata" {
-=======
 	if labels[config.LABEL_VENDOR] != "crunchydata" {
->>>>>>> c7e399d1
 		log.Debugf("PodController: onAdd skipping pod that is not crunchydata %s", newpod.ObjectMeta.SelfLink)
 		return
 	}
@@ -119,11 +111,7 @@
 	newpod := newObj.(*apiv1.Pod)
 
 	labels := newpod.GetObjectMeta().GetLabels()
-<<<<<<< HEAD
-	if labels[util.LABEL_VENDOR] != "crunchydata" {
-=======
 	if labels[config.LABEL_VENDOR] != "crunchydata" {
->>>>>>> c7e399d1
 		log.Debugf("PodController: onUpdate skipping pod that is not crunchydata %s", newpod.ObjectMeta.SelfLink)
 		return
 	}
@@ -142,11 +130,7 @@
 	pod := obj.(*apiv1.Pod)
 
 	labels := pod.GetObjectMeta().GetLabels()
-<<<<<<< HEAD
-	if labels[util.LABEL_VENDOR] != "crunchydata" {
-=======
 	if labels[config.LABEL_VENDOR] != "crunchydata" {
->>>>>>> c7e399d1
 		log.Debugf("PodController: onDelete skipping pod that is not crunchydata %s", pod.ObjectMeta.SelfLink)
 		return
 	}
