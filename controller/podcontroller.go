--- conflicted
+++ resolved
@@ -116,7 +116,6 @@
 		}
 	}
 
-<<<<<<< HEAD
 	//handle applying policies after a database is made Ready
 	if newpod.ObjectMeta.Labels[util.LABEL_PRIMARY] == "true" {
 		for _, v := range newpod.Status.ContainerStatuses {
@@ -125,7 +124,11 @@
 				if v.Ready {
 					log.Debug(newpod.ObjectMeta.Labels[util.LABEL_PG_CLUSTER] + " went to Ready, apply policies...")
 					taskoperator.ApplyPolicies(newpod.ObjectMeta.Labels[util.LABEL_PG_CLUSTER], c.PodClientset, c.PodClient)
-=======
+				}
+			}
+		}
+	}
+
 }
 
 func checkReadyStatus(oldpod, newpod *apiv1.Pod) {
@@ -143,7 +146,6 @@
 					log.Infof("%v is the Ready status for cluster %s container %s container\n", v.Ready, newpod.ObjectMeta.Name, v.Name)
 				} else {
 					log.Infof("%v is the Ready status for cluster %s container %s container\n", v.Ready, newpod.ObjectMeta.Name, v.Name)
->>>>>>> 9f0a70c0
 				}
 			}
 		}
