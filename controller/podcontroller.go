--- conflicted
+++ resolved
@@ -86,38 +86,42 @@
 
 // onUpdate is called when a pgcluster is updated
 func (c *PodController) onUpdate(oldObj, newObj interface{}) {
-<<<<<<< HEAD
-	//oldpod := oldObj.(*apiv1.Pod)
-	////newpod := newObj.(*apiv1.Pod)
-	//checkReadyStatus(oldpod, newpod)
-	//log.Infof("[PodCONTROLLER] OnUpdate %s\n", newpod.ObjectMeta.SelfLink)
-=======
 	oldpod := oldObj.(*apiv1.Pod)
 	newpod := newObj.(*apiv1.Pod)
 	log.Debugf("[PodCONTROLLER] OnUpdate %s", newpod.ObjectMeta.SelfLink)
 	c.checkReadyStatus(oldpod, newpod)
->>>>>>> a76427c3
 }
 
 // onDelete is called when a pgcluster is deleted
 func (c *PodController) onDelete(obj interface{}) {
 	pod := obj.(*apiv1.Pod)
-<<<<<<< HEAD
-	log.Infof("[PodCONTROLLER] OnDelete %s\n", pod.ObjectMeta.SelfLink)
-}
-
-func checkReadyStatus(oldpod, newpod *apiv1.Pod) {
-=======
 	log.Debugf("[PodCONTROLLER] OnDelete %s", pod.ObjectMeta.SelfLink)
 }
 
 func (c *PodController) checkReadyStatus(oldpod, newpod *apiv1.Pod) {
->>>>>>> a76427c3
 	//if the pod has a metadata label of  pg-cluster and
 	//eventually pg-failover == true then...
 	//loop thru status.containerStatuses, find the container with name='database'
 	//print out the 'ready' bool
-<<<<<<< HEAD
+	//log.Infof("%v is the ObjectMeta  Labels\n", newpod.ObjectMeta.Labels)
+	if newpod.ObjectMeta.Labels[util.LABEL_PRIMARY] == "true" &&
+		newpod.ObjectMeta.Labels[util.LABEL_PG_CLUSTER] != "" &&
+		newpod.ObjectMeta.Labels[util.LABEL_AUTOFAIL] == "true" {
+		log.Infof("an autofail pg-cluster %s!", newpod.ObjectMeta.Labels[util.LABEL_PG_CLUSTER])
+		for _, v := range newpod.Status.ContainerStatuses {
+			if v.Name == "database" {
+				clusteroperator.AutofailBase(c.PodClientset, c.PodClient, v.Ready, newpod.ObjectMeta.Labels[util.LABEL_PG_CLUSTER], newpod.ObjectMeta.Namespace)
+			}
+		}
+	}
+
+}
+
+func checkReadyStatus(oldpod, newpod *apiv1.Pod) {
+	//if the pod has a metadata label of  pg-cluster and
+	//eventually pg-failover == true then...
+	//loop thru status.containerStatuses, find the container with name='database'
+	//print out the 'ready' bool
 	log.Infof("%v is the ObjectMeta  Labels\n", newpod.ObjectMeta.Labels)
 	if newpod.ObjectMeta.Labels["pg-cluster"] != "" {
 		log.Infoln("we have a pg-cluster!")
@@ -129,16 +133,6 @@
 				} else {
 					log.Infof("%v is the Ready status for cluster %s container %s container\n", v.Ready, newpod.ObjectMeta.Name, v.Name)
 				}
-=======
-	//log.Infof("%v is the ObjectMeta  Labels\n", newpod.ObjectMeta.Labels)
-	if newpod.ObjectMeta.Labels[util.LABEL_PRIMARY] == "true" &&
-		newpod.ObjectMeta.Labels[util.LABEL_PG_CLUSTER] != "" &&
-		newpod.ObjectMeta.Labels[util.LABEL_AUTOFAIL] == "true" {
-		log.Infof("an autofail pg-cluster %s!", newpod.ObjectMeta.Labels[util.LABEL_PG_CLUSTER])
-		for _, v := range newpod.Status.ContainerStatuses {
-			if v.Name == "database" {
-				clusteroperator.AutofailBase(c.PodClientset, c.PodClient, v.Ready, newpod.ObjectMeta.Labels[util.LABEL_PG_CLUSTER], newpod.ObjectMeta.Namespace)
->>>>>>> a76427c3
 			}
 		}
 	}
