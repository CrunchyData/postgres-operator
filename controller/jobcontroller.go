--- conflicted
+++ resolved
@@ -93,11 +93,7 @@
 	//don't process any jobs unless they have a vendor=crunchydata
 	//label
 	labels := job.GetObjectMeta().GetLabels()
-<<<<<<< HEAD
-	if labels[util.LABEL_VENDOR] != "crunchydata" {
-=======
 	if labels[config.LABEL_VENDOR] != "crunchydata" {
->>>>>>> c7e399d1
 		log.Debugf("JobController: onAdd skipping job that is not crunchydata %s", job.ObjectMeta.SelfLink)
 		return
 	}
@@ -109,11 +105,7 @@
 	job := newObj.(*apiv1.Job)
 
 	labels := job.GetObjectMeta().GetLabels()
-<<<<<<< HEAD
-	if labels[util.LABEL_VENDOR] != "crunchydata" {
-=======
 	if labels[config.LABEL_VENDOR] != "crunchydata" {
->>>>>>> c7e399d1
 		log.Debugf("JobController: onUpdate skipping job that is not crunchydata %s", job.ObjectMeta.SelfLink)
 		return
 	}
@@ -123,11 +115,7 @@
 	var err error
 
 	//handle the case of rmdata jobs succeeding
-<<<<<<< HEAD
-	if job.Status.Succeeded > 0 && labels[util.LABEL_RMDATA] == "true" {
-=======
 	if job.Status.Succeeded > 0 && labels[config.LABEL_RMDATA] == "true" {
->>>>>>> c7e399d1
 		log.Debugf("jobController onUpdate rmdata job case")
 		err = handleRmdata(job, c.JobClient, c.JobClientset, job.ObjectMeta.Namespace)
 		if err != nil {
@@ -256,11 +244,7 @@
 	job := obj.(*apiv1.Job)
 
 	labels := job.GetObjectMeta().GetLabels()
-<<<<<<< HEAD
-	if labels[util.LABEL_VENDOR] != "crunchydata" {
-=======
 	if labels[config.LABEL_VENDOR] != "crunchydata" {
->>>>>>> c7e399d1
 		log.Debugf("JobController: onDelete skipping job that is not crunchydata %s", job.ObjectMeta.SelfLink)
 		return
 	}
