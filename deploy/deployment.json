{
    "apiVersion": "extensions/v1beta1",
    "kind": "Deployment",
    "metadata": {
        "name": "postgres-operator",
        "labels": {
        	"vendor": "crunchydata"
        }
    },
    "spec": {
        "replicas": 1,
        "template": {
            "metadata": {
                "labels": {
                    "name": "postgres-operator",
        	    "vendor": "crunchydata"
                }
            },
            "spec": {
                "serviceAccountName": "postgres-operator",
                "containers": [{
                        "name": "apiserver",
                        "image": "$PGO_IMAGE_PREFIX/pgo-apiserver:$PGO_IMAGE_TAG",
                        "imagePullPolicy": "IfNotPresent",
                        "ports": [
                            {
                                "containerPort": $PGO_APISERVER_PORT
                            }
                        ],
                        "env": [
                            {
                                "name": "CRUNCHY_DEBUG",
                                "value": "true"
                            },
                            {
                                "name": "PORT",
                                "value": "$PGO_APISERVER_PORT"
                            },
                            {
                                "name": "PGO_INSTALLATION_NAME",
                                "value": "$PGO_INSTALLATION_NAME"
                            },
                            {
                                "name": "PGO_OPERATOR_NAMESPACE",
                                "valueFrom": {
                                    "fieldRef": {
                                        "fieldPath": "metadata.namespace"
                                    }
                                }
                            },
                            {
                                "name": "TLS_NO_VERIFY",
                                "value": "$TLS_NO_VERIFY"
                            },
                            {
                                "name": "DISABLE_TLS",
<<<<<<< HEAD
                                "value": "$DISABLE_TLS"
                            },
			                {
				                "name": "EVENT_ADDR",
                        	    "value": "localhost:4150"
			                }
=======
                                "value": "false"
                            },
                            {
                                "name": "DISABLE_EVENTING",
                                "value": "false"
                            },
                            {
                                "name": "EVENT_ADDR",
                                "value": "localhost:4150"
                            }
>>>>>>> 1181a4d8
                        ],
                        "volumeMounts": [
                        ]
                    }, {
                        "name": "operator",
                        "image": "$PGO_IMAGE_PREFIX/postgres-operator:$PGO_IMAGE_TAG",
                        "imagePullPolicy": "IfNotPresent",
			"readinessProbe": {
				"exec": {
					"command": [
						"ls",
						"/tmp"
					]
				},
				"initialDelaySeconds": 4,
				"periodSeconds": 5
			},
                        "env": [
                            {
                                "name": "CRUNCHY_DEBUG",
                                "value": "true"
                            },
                            {
                                "name": "NAMESPACE",
                                "value": "$NAMESPACE"
                            },
                            {
                                "name": "PGO_INSTALLATION_NAME",
                                "value": "$PGO_INSTALLATION_NAME"
                            },
                            {
                                "name": "PGO_OPERATOR_NAMESPACE",
                                "valueFrom": {
                                    "fieldRef": {
                                        "fieldPath": "metadata.namespace"
                                    }
                                }
                            },
                            {
                                "name": "MY_POD_NAME",
                                "valueFrom": {
                                    "fieldRef": {
                                        "fieldPath": "metadata.name"
                                    }
                                }
                            },
<<<<<<< HEAD
			                {
				                "name": "EVENT_ADDR",
                        	    "value": "localhost:4150"
			                }
=======
                            {
                                "name": "DISABLE_EVENTING",
                                "value": "false"
                            },
                            {
                                "name": "EVENT_ADDR",
                                "value": "localhost:4150"
                            }
>>>>>>> 1181a4d8
                        ],
                        "volumeMounts": [
                        ]
                    }, {
                        "name": "scheduler",
                        "image": "$PGO_IMAGE_PREFIX/pgo-scheduler:$PGO_IMAGE_TAG",
			"readinessProbe": {
				"exec": {
					"command": [
						"ls",
						"/tmp"
					]
				},
				"initialDelaySeconds": 4,
				"periodSeconds": 5
			},
                        "env": [
                            {
                                "name": "PGO_OPERATOR_NAMESPACE",
                                "valueFrom": {
                                    "fieldRef": {
                                        "fieldPath": "metadata.namespace"
                                    }
                                }
                            },
                            {
                                "name": "PGO_INSTALLATION_NAME",
                                "value": "$PGO_INSTALLATION_NAME"
                            },
                            {
                                "name": "TIMEOUT",
                                "value": "3600"
                            },
			    {
				"name": "EVENT_ADDR",
                        	"value": "localhost:4150"
			    }
                        ],
                        "volumeMounts": [
                        ],
                        "resources": {},
                        "imagePullPolicy": "IfNotPresent"
                    }, {
                        "name": "event",
                        "image": "$PGO_IMAGE_PREFIX/pgo-event:$PGO_IMAGE_TAG",
                        "env": [
                            {
                                "name": "TIMEOUT",
                                "value": "3600"
<<<<<<< HEAD
                            },
                            {
                                "name": "DISABLE_EVENTING",
                                "value": "$DISABLE_EVENTING"
=======
>>>>>>> 1181a4d8
                            }
                        ],
                        "volumeMounts": [
                        ],
                        "resources": {},
                        "imagePullPolicy": "IfNotPresent"
                    }
                ],
                "volumes": [
                ]
            }
        }
    }
}<|MERGE_RESOLUTION|>--- conflicted
+++ resolved
@@ -54,25 +54,16 @@
                             },
                             {
                                 "name": "DISABLE_TLS",
-<<<<<<< HEAD
                                 "value": "$DISABLE_TLS"
-                            },
-			                {
-				                "name": "EVENT_ADDR",
-                        	    "value": "localhost:4150"
-			                }
-=======
-                                "value": "false"
                             },
                             {
                                 "name": "DISABLE_EVENTING",
-                                "value": "false"
+                                "value": "$DISABLE_EVENTING"
                             },
                             {
                                 "name": "EVENT_ADDR",
                                 "value": "localhost:4150"
                             }
->>>>>>> 1181a4d8
                         ],
                         "volumeMounts": [
                         ]
@@ -119,21 +110,14 @@
                                     }
                                 }
                             },
-<<<<<<< HEAD
-			                {
-				                "name": "EVENT_ADDR",
-                        	    "value": "localhost:4150"
-			                }
-=======
                             {
                                 "name": "DISABLE_EVENTING",
-                                "value": "false"
+                                "value": "$DISABLE_EVENTING"
                             },
                             {
                                 "name": "EVENT_ADDR",
                                 "value": "localhost:4150"
                             }
->>>>>>> 1181a4d8
                         ],
                         "volumeMounts": [
                         ]
@@ -183,13 +167,6 @@
                             {
                                 "name": "TIMEOUT",
                                 "value": "3600"
-<<<<<<< HEAD
-                            },
-                            {
-                                "name": "DISABLE_EVENTING",
-                                "value": "$DISABLE_EVENTING"
-=======
->>>>>>> 1181a4d8
                             }
                         ],
                         "volumeMounts": [
