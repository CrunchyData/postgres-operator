{
    "apiVersion": "extensions/v1beta1",
    "kind": "Deployment",
    "metadata": {
        "name": "postgres-operator",
<<<<<<< HEAD
	"labels": {
		"vendor": "crunchydata"
	}
=======
        "labels": {
        	"vendor": "crunchydata"
        }
>>>>>>> f241d536
    },
    "spec": {
        "replicas": 1,
        "template": {
            "metadata": {
                "labels": {
                    "name": "postgres-operator",
        	    "vendor": "crunchydata"
                }
            },
            "spec": {
                "serviceAccountName": "postgres-operator",
                "containers": [{
                        "name": "apiserver",
                        "image": "$PGO_IMAGE_PREFIX/pgo-apiserver:$PGO_IMAGE_TAG",
                        "imagePullPolicy": "IfNotPresent",
                        "ports": [
                            {
                                "containerPort": 8443
                            }
                        ],
                        "env": [
                            {
                                "name": "CRUNCHY_DEBUG",
                                "value": "true"
                            },
                            {
                                "name": "PORT",
                                "value": "8443"
                            },
                            {
                                "name": "PGO_INSTALLATION_NAME",
                                "value": "$PGO_INSTALLATION_NAME"
                            },
                            {
                                "name": "PGO_OPERATOR_NAMESPACE",
                                "valueFrom": {
                                    "fieldRef": {
                                        "fieldPath": "metadata.namespace"
                                    }
                                }
                            },
                            {
                                "name": "TLS_NO_VERIFY",
                                "value": "false"
                            },
			    {
				"name": "EVENT_ADDR",
                        	"value": "localhost:4150"
			    }
                        ],
                        "volumeMounts": [
                        ]
                    }, {
                        "name": "operator",
                        "image": "$PGO_IMAGE_PREFIX/postgres-operator:$PGO_IMAGE_TAG",
                        "imagePullPolicy": "IfNotPresent",
			"readinessProbe": {
				"exec": {
					"command": [
						"ls",
						"/tmp"
					]
				},
				"initialDelaySeconds": 4,
				"periodSeconds": 5
			},
                        "env": [
                            {
                                "name": "CRUNCHY_DEBUG",
                                "value": "true"
                            },
                            {
                                "name": "NAMESPACE",
                                "value": "$NAMESPACE"
                            },
                            {
                                "name": "PGO_INSTALLATION_NAME",
                                "value": "$PGO_INSTALLATION_NAME"
                            },
                            {
                                "name": "PGO_OPERATOR_NAMESPACE",
                                "valueFrom": {
                                    "fieldRef": {
                                        "fieldPath": "metadata.namespace"
                                    }
                                }
                            },
                            {
                                "name": "MY_POD_NAME",
                                "valueFrom": {
                                    "fieldRef": {
                                        "fieldPath": "metadata.name"
                                    }
                                }
                            },
			    {
				"name": "EVENT_ADDR",
                        	"value": "localhost:4150"
			    }
                        ],
                        "volumeMounts": [
                        ]
                    }, {
                        "name": "scheduler",
                        "image": "$PGO_IMAGE_PREFIX/pgo-scheduler:$PGO_IMAGE_TAG",
			"readinessProbe": {
				"exec": {
					"command": [
						"ls",
						"/tmp"
					]
				},
				"initialDelaySeconds": 4,
				"periodSeconds": 5
			},
                        "env": [
                            {
                                "name": "PGO_OPERATOR_NAMESPACE",
                                "valueFrom": {
                                    "fieldRef": {
                                        "fieldPath": "metadata.namespace"
                                    }
                                }
                            },
                            {
                                "name": "PGO_INSTALLATION_NAME",
                                "value": "$PGO_INSTALLATION_NAME"
                            },
                            {
                                "name": "TIMEOUT",
                                "value": "3600"
                            },
			    {
				"name": "EVENT_ADDR",
                        	"value": "localhost:4150"
			    }
                        ],
                        "volumeMounts": [
                        ],
                        "resources": {},
                        "imagePullPolicy": "IfNotPresent"
                    }, {
                        "name": "event",
                        "image": "$PGO_IMAGE_PREFIX/pgo-event:$PGO_IMAGE_TAG",
                        "env": [
                            {
                                "name": "TIMEOUT",
                                "value": "3600"
                            }
                        ],
                        "volumeMounts": [
                        ],
                        "resources": {},
                        "imagePullPolicy": "IfNotPresent"
                    }
                ],
                "volumes": [
                ]
            }
        }
    }
}<|MERGE_RESOLUTION|>--- conflicted
+++ resolved
@@ -3,15 +3,9 @@
     "kind": "Deployment",
     "metadata": {
         "name": "postgres-operator",
-<<<<<<< HEAD
-	"labels": {
-		"vendor": "crunchydata"
-	}
-=======
         "labels": {
         	"vendor": "crunchydata"
         }
->>>>>>> f241d536
     },
     "spec": {
         "replicas": 1,
