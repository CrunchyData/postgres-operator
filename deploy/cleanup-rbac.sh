#!/bin/bash 
# Copyright 2019 Crunchy Data Solutions, Inc.
# Licensed under the Apache License, Version 2.0 (the "License");
# you may not use this file except in compliance with the License.
# You may obtain a copy of the License at
#
# http://www.apache.org/licenses/LICENSE-2.0
#
# Unless required by applicable law or agreed to in writing, software
# distributed under the License is distributed on an "AS IS" BASIS,
# WITHOUT WARRANTIES OR CONDITIONS OF ANY KIND, either express or implied.
# See the License for the specific language governing permissions and
# limitations under the License.

DIR="$( cd "$( dirname "${BASH_SOURCE[0]}" )" && pwd )"

<<<<<<< HEAD
$CO_CMD --namespace=$CO_NAMESPACE get serviceaccount postgres-operator 
if [ $? -eq 0 ]
then
	$CO_CMD --namespace=$CO_NAMESPACE delete serviceaccount postgres-operator
fi

$CO_CMD --namespace=$CO_NAMESPACE get serviceaccount pgo-backrest 
if [ $? -eq 0 ]
then
	$CO_CMD --namespace=$CO_NAMESPACE delete serviceaccount pgo-backrest
fi

$CO_CMD --namespace=$CO_NAMESPACE get clusterrole pgopclusterrole  
if [ $? -eq 0 ]
then
	$CO_CMD --namespace=$CO_NAMESPACE delete clusterrole pgopclusterrole 
fi

$CO_CMD --namespace=$CO_NAMESPACE get clusterrole pgopclusterrolecrd 
if [ $? -eq 0 ]
then
	$CO_CMD --namespace=$CO_NAMESPACE delete clusterrole pgopclusterrolecrd
fi

$CO_CMD --namespace=$CO_NAMESPACE get clusterrolebinding pgopclusterbinding  
if [ $? -eq 0 ]
then
	$CO_CMD --namespace=$CO_NAMESPACE delete clusterrolebinding pgopclusterbinding 
fi

$CO_CMD --namespace=$CO_NAMESPACE get clusterrolebinding pgopclusterbindingcrd 
if [ $? -eq 0 ]
then
	$CO_CMD --namespace=$CO_NAMESPACE delete clusterrolebinding pgopclusterbindingcrd
fi

$CO_CMD --namespace=$CO_NAMESPACE get role pgo-role 
if [ $? -eq 0 ]
then
	$CO_CMD --namespace=$CO_NAMESPACE delete role pgo-role
fi

$CO_CMD --namespace=$CO_NAMESPACE get rolebinding pgo-role-binding 
if [ $? -eq 0 ]
then
	$CO_CMD --namespace=$CO_NAMESPACE delete rolebinding pgo-role-binding
fi

$CO_CMD --namespace=$CO_NAMESPACE get role pgo-backrest-role 
if [ $? -eq 0 ]
then
	$CO_CMD --namespace=$CO_NAMESPACE delete role pgo-backrest-role
fi

$CO_CMD --namespace=$CO_NAMESPACE get rolebinding pgo-backrest-role-binding 
if [ $? -eq 0 ]
then
	$CO_CMD --namespace=$CO_NAMESPACE delete rolebinding pgo-backrest-role-binding
=======
$PGO_CMD --namespace=$PGO_NAMESPACE get serviceaccount postgres-operator 
if [ $? -eq 0 ]
then
	$PGO_CMD --namespace=$PGO_NAMESPACE delete serviceaccount postgres-operator
fi

$PGO_CMD --namespace=$PGO_NAMESPACE get serviceaccount pgo-backrest 
if [ $? -eq 0 ]
then
	$PGO_CMD --namespace=$PGO_NAMESPACE delete serviceaccount pgo-backrest
fi

$PGO_CMD --namespace=$PGO_NAMESPACE get clusterrole pgopclusterrole  
if [ $? -eq 0 ]
then
	$PGO_CMD --namespace=$PGO_NAMESPACE delete clusterrole pgopclusterrole 
fi

$PGO_CMD --namespace=$PGO_NAMESPACE get clusterrole pgopclusterrolecrd 
if [ $? -eq 0 ]
then
	$PGO_CMD --namespace=$PGO_NAMESPACE delete clusterrole pgopclusterrolecrd
fi

$PGO_CMD --namespace=$PGO_NAMESPACE get clusterrolebinding pgopclusterbinding  
if [ $? -eq 0 ]
then
	$PGO_CMD --namespace=$PGO_NAMESPACE delete clusterrolebinding pgopclusterbinding 
fi

$PGO_CMD --namespace=$PGO_NAMESPACE get clusterrolebinding pgopclusterbindingcrd 
if [ $? -eq 0 ]
then
	$PGO_CMD --namespace=$PGO_NAMESPACE delete clusterrolebinding pgopclusterbindingcrd
fi

$PGO_CMD --namespace=$PGO_NAMESPACE get role pgo-role 
if [ $? -eq 0 ]
then
	$PGO_CMD --namespace=$PGO_NAMESPACE delete role pgo-role
fi

$PGO_CMD --namespace=$PGO_NAMESPACE get rolebinding pgo-role-binding 
if [ $? -eq 0 ]
then
	$PGO_CMD --namespace=$PGO_NAMESPACE delete rolebinding pgo-role-binding
fi

$PGO_CMD --namespace=$PGO_NAMESPACE get role pgo-backrest-role 
if [ $? -eq 0 ]
then
	$PGO_CMD --namespace=$PGO_NAMESPACE delete role pgo-backrest-role
fi

$PGO_CMD --namespace=$PGO_NAMESPACE get rolebinding pgo-backrest-role-binding 
if [ $? -eq 0 ]
then
	$PGO_CMD --namespace=$PGO_NAMESPACE delete rolebinding pgo-backrest-role-binding
>>>>>>> c7e399d1
fi

sleep 5
<|MERGE_RESOLUTION|>--- conflicted
+++ resolved
@@ -14,66 +14,6 @@
 
 DIR="$( cd "$( dirname "${BASH_SOURCE[0]}" )" && pwd )"
 
-<<<<<<< HEAD
-$CO_CMD --namespace=$CO_NAMESPACE get serviceaccount postgres-operator 
-if [ $? -eq 0 ]
-then
-	$CO_CMD --namespace=$CO_NAMESPACE delete serviceaccount postgres-operator
-fi
-
-$CO_CMD --namespace=$CO_NAMESPACE get serviceaccount pgo-backrest 
-if [ $? -eq 0 ]
-then
-	$CO_CMD --namespace=$CO_NAMESPACE delete serviceaccount pgo-backrest
-fi
-
-$CO_CMD --namespace=$CO_NAMESPACE get clusterrole pgopclusterrole  
-if [ $? -eq 0 ]
-then
-	$CO_CMD --namespace=$CO_NAMESPACE delete clusterrole pgopclusterrole 
-fi
-
-$CO_CMD --namespace=$CO_NAMESPACE get clusterrole pgopclusterrolecrd 
-if [ $? -eq 0 ]
-then
-	$CO_CMD --namespace=$CO_NAMESPACE delete clusterrole pgopclusterrolecrd
-fi
-
-$CO_CMD --namespace=$CO_NAMESPACE get clusterrolebinding pgopclusterbinding  
-if [ $? -eq 0 ]
-then
-	$CO_CMD --namespace=$CO_NAMESPACE delete clusterrolebinding pgopclusterbinding 
-fi
-
-$CO_CMD --namespace=$CO_NAMESPACE get clusterrolebinding pgopclusterbindingcrd 
-if [ $? -eq 0 ]
-then
-	$CO_CMD --namespace=$CO_NAMESPACE delete clusterrolebinding pgopclusterbindingcrd
-fi
-
-$CO_CMD --namespace=$CO_NAMESPACE get role pgo-role 
-if [ $? -eq 0 ]
-then
-	$CO_CMD --namespace=$CO_NAMESPACE delete role pgo-role
-fi
-
-$CO_CMD --namespace=$CO_NAMESPACE get rolebinding pgo-role-binding 
-if [ $? -eq 0 ]
-then
-	$CO_CMD --namespace=$CO_NAMESPACE delete rolebinding pgo-role-binding
-fi
-
-$CO_CMD --namespace=$CO_NAMESPACE get role pgo-backrest-role 
-if [ $? -eq 0 ]
-then
-	$CO_CMD --namespace=$CO_NAMESPACE delete role pgo-backrest-role
-fi
-
-$CO_CMD --namespace=$CO_NAMESPACE get rolebinding pgo-backrest-role-binding 
-if [ $? -eq 0 ]
-then
-	$CO_CMD --namespace=$CO_NAMESPACE delete rolebinding pgo-backrest-role-binding
-=======
 $PGO_CMD --namespace=$PGO_NAMESPACE get serviceaccount postgres-operator 
 if [ $? -eq 0 ]
 then
@@ -132,7 +72,6 @@
 if [ $? -eq 0 ]
 then
 	$PGO_CMD --namespace=$PGO_NAMESPACE delete rolebinding pgo-backrest-role-binding
->>>>>>> c7e399d1
 fi
 
 sleep 5
