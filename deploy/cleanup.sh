#!/bin/bash 
# Copyright 2019 Crunchy Data Solutions, Inc.
# Licensed under the Apache License, Version 2.0 (the "License");
# you may not use this file except in compliance with the License.
# You may obtain a copy of the License at
#
# http://www.apache.org/licenses/LICENSE-2.0
#
# Unless required by applicable law or agreed to in writing, software
# distributed under the License is distributed on an "AS IS" BASIS,
# WITHOUT WARRANTIES OR CONDITIONS OF ANY KIND, either express or implied.
# See the License for the specific language governing permissions and
# limitations under the License.

DIR="$( cd "$( dirname "${BASH_SOURCE[0]}" )" && pwd )"

<<<<<<< HEAD
$CO_CMD --namespace=$CO_NAMESPACE get secret/pgo-backrest-repo-config 2> /dev/null

if [ $? -eq 0 ]
then
	$CO_CMD --namespace=$CO_NAMESPACE delete secret/pgo-backrest-repo-config
fi

$CO_CMD --namespace=$CO_NAMESPACE get secret/pgo-auth-secret 2> /dev/null
if [ $? -eq 0 ]
then
	$CO_CMD --namespace=$CO_NAMESPACE delete secret/pgo-auth-secret
fi

$CO_CMD --namespace=$CO_NAMESPACE get configmap/pgo-config 2> /dev/null
if [ $? -eq 0 ]
then
	$CO_CMD --namespace=$CO_NAMESPACE delete configmap/pgo-config
fi

$CO_CMD --namespace=$CO_NAMESPACE get service/postgres-operator 2> /dev/null
if [ $? -eq 0 ]
then
	$CO_CMD --namespace=$CO_NAMESPACE delete service/postgres-operator
fi

$CO_CMD --namespace=$CO_NAMESPACE get deployment/postgres-operator 2> /dev/null
if [ $? -eq 0 ]
then
	$CO_CMD --namespace=$CO_NAMESPACE delete deployment/postgres-operator
=======
$PGO_CMD --namespace=$PGO_NAMESPACE get secret/pgo-backrest-repo-config 2> /dev/null

if [ $? -eq 0 ]
then
	$PGO_CMD --namespace=$PGO_NAMESPACE delete secret/pgo-backrest-repo-config
fi

$PGO_CMD --namespace=$PGO_NAMESPACE get secret pgo.tls 2> /dev/null
if [ $? -eq 0 ]
then
	$PGO_CMD --namespace=$PGO_NAMESPACE delete secret pgo.tls
fi

$PGO_CMD --namespace=$PGO_NAMESPACE get configmap/pgo-config 2> /dev/null
if [ $? -eq 0 ]
then
	$PGO_CMD --namespace=$PGO_NAMESPACE delete configmap/pgo-config
fi

$PGO_CMD --namespace=$PGO_NAMESPACE get service/postgres-operator 2> /dev/null
if [ $? -eq 0 ]
then
	$PGO_CMD --namespace=$PGO_NAMESPACE delete service/postgres-operator
fi

$PGO_CMD --namespace=$PGO_NAMESPACE get deployment/postgres-operator 2> /dev/null
if [ $? -eq 0 ]
then
	$PGO_CMD --namespace=$PGO_NAMESPACE delete deployment/postgres-operator
>>>>>>> c7e399d1
fi

sleep 5<|MERGE_RESOLUTION|>--- conflicted
+++ resolved
@@ -14,37 +14,6 @@
 
 DIR="$( cd "$( dirname "${BASH_SOURCE[0]}" )" && pwd )"
 
-<<<<<<< HEAD
-$CO_CMD --namespace=$CO_NAMESPACE get secret/pgo-backrest-repo-config 2> /dev/null
-
-if [ $? -eq 0 ]
-then
-	$CO_CMD --namespace=$CO_NAMESPACE delete secret/pgo-backrest-repo-config
-fi
-
-$CO_CMD --namespace=$CO_NAMESPACE get secret/pgo-auth-secret 2> /dev/null
-if [ $? -eq 0 ]
-then
-	$CO_CMD --namespace=$CO_NAMESPACE delete secret/pgo-auth-secret
-fi
-
-$CO_CMD --namespace=$CO_NAMESPACE get configmap/pgo-config 2> /dev/null
-if [ $? -eq 0 ]
-then
-	$CO_CMD --namespace=$CO_NAMESPACE delete configmap/pgo-config
-fi
-
-$CO_CMD --namespace=$CO_NAMESPACE get service/postgres-operator 2> /dev/null
-if [ $? -eq 0 ]
-then
-	$CO_CMD --namespace=$CO_NAMESPACE delete service/postgres-operator
-fi
-
-$CO_CMD --namespace=$CO_NAMESPACE get deployment/postgres-operator 2> /dev/null
-if [ $? -eq 0 ]
-then
-	$CO_CMD --namespace=$CO_NAMESPACE delete deployment/postgres-operator
-=======
 $PGO_CMD --namespace=$PGO_NAMESPACE get secret/pgo-backrest-repo-config 2> /dev/null
 
 if [ $? -eq 0 ]
@@ -74,7 +43,6 @@
 if [ $? -eq 0 ]
 then
 	$PGO_CMD --namespace=$PGO_NAMESPACE delete deployment/postgres-operator
->>>>>>> c7e399d1
 fi
 
 sleep 5