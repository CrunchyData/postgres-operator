--- conflicted
+++ resolved
@@ -6,12 +6,6 @@
 BUILDAH ?= buildah
 GO ?= go
 GO_TEST ?= $(GO) test
-<<<<<<< HEAD
-=======
-KUTTL ?= kubectl-kuttl
-KUTTL_TEST ?= $(KUTTL) test
-CHAINSAW ?= chainsaw
->>>>>>> 66bacd89
 
 # Ensure modules imported by `postgres-operator` and `controller-gen` are compatible
 # by managing them together in the main module.
@@ -21,6 +15,7 @@
 ENVTEST ?= $(GO) run sigs.k8s.io/controller-runtime/tools/setup-envtest@latest
 KUTTL ?= $(GO) run github.com/kudobuilder/kuttl/pkg/kuttlctl/cmd/kubectl-kuttl@latest
 KUTTL_TEST ?= $(KUTTL) test
+CHAINSAW ?= chainsaw
 
 ##@ General
 
