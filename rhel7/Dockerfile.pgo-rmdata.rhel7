FROM registry.access.redhat.com/rhel7

MAINTAINER jeff.mccormick@crunchydata.com

LABEL name="pgo-rmdata" \
    vendor="crunchydata.com" \
	Version="7.6" \
<<<<<<< HEAD
	Release="4.0.0-rc1" \
=======
	Release="4.0.0-rc2" \
>>>>>>> c7e399d1
    run='docker run -d -p 8080:80 --name=web-app web-app' \
    summary="Crunchy Data PostgreSQL Operator - Remove Data" \
    description="Crunchy Data PostgreSQL Operator - Remove Data"

COPY redhat/atomic/pgo_rmdata/help.1 /help.1
COPY redhat/atomic/pgo_rmdata/help.md /help.md
COPY redhat/licenses /licenses

RUN yum -y update && yum -y clean all

RUN mkdir -p /opt/cpm/bin
ADD bin/pgo-rmdata/ /opt/cpm/bin
ADD bin/uid_postgres.sh /opt/cpm/bin
RUN chown -R 0:0 /opt/cpm

RUN chmod g=u /etc/passwd && \
        chmod g=u /etc/group

USER 0

ENTRYPOINT ["/opt/cpm/bin/uid_postgres.sh"]
VOLUME ["/pgdata"]

CMD ["/opt/cpm/bin/start.sh"]<|MERGE_RESOLUTION|>--- conflicted
+++ resolved
@@ -5,11 +5,7 @@
 LABEL name="pgo-rmdata" \
     vendor="crunchydata.com" \
 	Version="7.6" \
-<<<<<<< HEAD
-	Release="4.0.0-rc1" \
-=======
 	Release="4.0.0-rc2" \
->>>>>>> c7e399d1
     run='docker run -d -p 8080:80 --name=web-app web-app' \
     summary="Crunchy Data PostgreSQL Operator - Remove Data" \
     description="Crunchy Data PostgreSQL Operator - Remove Data"
