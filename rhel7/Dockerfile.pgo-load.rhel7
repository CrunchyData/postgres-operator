FROM registry.access.redhat.com/rhel7

MAINTAINER jeff.mccormick@crunchydata.com

LABEL name="crunchydata/pgo-load-" \
    vendor="crunchydata.com" \
	PostgresVersion="11" \
	PostgresFullVersion="11.2" \
	Version="7.6" \
<<<<<<< HEAD
	Release="4.0.0-rc1" \
=======
	Release="3.5.2-rc2" \
>>>>>>> c0437fdd
    run='docker run -d -p 8080:80 --name=web-app web-app' \
    summary="Crunchy Data PostgreSQL Operator - Load Data" \
    description="Loads a CSV or JSON file into the database."

ENV PGVERSION="11"

COPY redhat/atomic/pgo_load/help.1 /help.1
COPY redhat/atomic/pgo_load/help.md /help.md
COPY redhat/licenses /licenses

# Crunchy PostgreSQL repository

ADD conf/RPM-GPG-KEY-crunchydata  /
ADD conf/crunchypg11.repo /etc/yum.repos.d/
RUN rpm --import RPM-GPG-KEY-crunchydata

RUN yum -y update && yum install -y \
	gettext \
	hostname \
	procps-ng \
 && yum -y install postgresql${PGVERSION} \
 && yum clean all -y

RUN mkdir -p /opt/cpm/bin /opt/cpm/conf
ADD bin/pgo-load/ /opt/cpm/bin
ADD bin/uid_postgres.sh /opt/cpm/bin
ADD conf/pgo-load/ /opt/cpm/conf
RUN chown -R 26:26 /opt/cpm

VOLUME /pgdata

RUN chmod g=u /etc/passwd && \
        chmod g=u /etc/group

ENTRYPOINT ["/opt/cpm/bin/uid_postgres.sh"]

USER 26

CMD ["/opt/cpm/bin/start.sh"]<|MERGE_RESOLUTION|>--- conflicted
+++ resolved
@@ -7,11 +7,7 @@
 	PostgresVersion="11" \
 	PostgresFullVersion="11.2" \
 	Version="7.6" \
-<<<<<<< HEAD
-	Release="4.0.0-rc1" \
-=======
-	Release="3.5.2-rc2" \
->>>>>>> c0437fdd
+	Release="4.0.0-rc2" \
     run='docker run -d -p 8080:80 --name=web-app web-app' \
     summary="Crunchy Data PostgreSQL Operator - Load Data" \
     description="Loads a CSV or JSON file into the database."
