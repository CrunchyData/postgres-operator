--- conflicted
+++ resolved
@@ -7,11 +7,7 @@
 	PostgresVersion="11" \
 	PostgresFullVersion="11.2" \
 	Version="7.6" \
-<<<<<<< HEAD
-	Release="4.0.0-rc2" \
-=======
-	Release="3.5.2" \
->>>>>>> afae154a
+	Release="4.0.0-rc3" \
 	run='docker run -d -p 8080:80 --name=web-app web-app' \
 	summary="Crunchy Data PostgreSQL Operator" \
 	description="Crunchy Data PostgreSQL Operator"
