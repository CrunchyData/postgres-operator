FROM registry.access.redhat.com/rhel7

LABEL Vendor="Crunchy Data Solutions" \
	PostgresVersion="11" \
	name="pgo-backrest-restore" \
	PostgresFullVersion="11.2" \
	Version="7.6" \
        run='docker run -d -p 8080:80 --name=web-app web-app' \
<<<<<<< HEAD
	Release="4.0.0-rc1" \
=======
	Release="4.0.0-rc2" \
>>>>>>> c7e399d1
	summary="Crunchy Data PostgreSQL Operator - pgo-backrest-restore" \
	description="pgBackRest backrest restore"

ENV PGVERSION="11" BACKREST_VERSION="2.10"

COPY redhat/atomic/pgo_backrest_restore/help.1 /help.1
COPY redhat/atomic/pgo_backrest_restore/help.md /help.md
COPY redhat/licenses /licenses

ADD conf/RPM-GPG-KEY-crunchydata  /
ADD conf/crunchypg11.repo /etc/yum.repos.d/
RUN rpm --import RPM-GPG-KEY-crunchydata

RUN yum -y update && yum -y install psmisc openssh-server openssh-clients crunchy-backrest-"${BACKREST_VERSION}" postgresql11-server procps-ng && yum -y clean all

VOLUME ["/sshd", "/pgdata"]

RUN mkdir -p /opt/cpm/bin /pgdata && chown -R 26:26 /opt/cpm
ADD bin/pgo-backrest-restore/ /opt/cpm/bin
ADD bin/uid_postgres.sh /opt/cpm/bin

RUN chmod g=u /etc/passwd && \
        chmod g=u /etc/group

RUN mkdir /.ssh && chown 26:0 /.ssh && chmod g+rwx /.ssh

ENTRYPOINT ["/opt/cpm/bin/uid_postgres.sh"]

USER 26

CMD ["/opt/cpm/bin/pgo-backrest-restore.sh"]<|MERGE_RESOLUTION|>--- conflicted
+++ resolved
@@ -6,11 +6,7 @@
 	PostgresFullVersion="11.2" \
 	Version="7.6" \
         run='docker run -d -p 8080:80 --name=web-app web-app' \
-<<<<<<< HEAD
-	Release="4.0.0-rc1" \
-=======
 	Release="4.0.0-rc2" \
->>>>>>> c7e399d1
 	summary="Crunchy Data PostgreSQL Operator - pgo-backrest-restore" \
 	description="pgBackRest backrest restore"
 
