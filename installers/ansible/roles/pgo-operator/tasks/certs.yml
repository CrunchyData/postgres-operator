---
- name: Ensure directory exists for local self-signed TLS certs.
  file:
    path: '{{ output_dir }}'
    state: directory
  tags:
    - install

- name: Generate RSA Key
<<<<<<< HEAD
  openssl_privatekey:
    path: "{{ output_dir }}/server.pem"
    type: RSA
    size: 2048
  tags: 
    - install

- name: Generate CSR
  openssl_csr:
    path: "{{ output_dir }}/server.csr"
    privatekey_path: "{{ output_dir }}/server.pem"
    country_name: US
    state_or_province_name: SC
    locality_name: Charleston
    organization_name: CrunchyData    
    common_name: pg-operator
  tags: 
    - install

- name: Generate Self-signed Certificate
  openssl_certificate:
    entrust_not_after: "+1825d"
    path: "{{ output_dir }}/server.crt"
    privatekey_path: "{{ output_dir }}/server.pem"
    csr_path: "{{ output_dir }}/server.csr"
    provider: selfsigned
  tags: 
=======
  command: openssl genrsa -out "{{ output_dir }}/server.key" 2048
  args:
    creates: "{{ output_dir }}/server.key"
  tags:
    - install

- name: Generate CSR
  command: openssl req \
    -new \
    -subj '/C=US/ST=SC/L=Charleston/O=CrunchyData/CN=pg-operator' \
    -key "{{ output_dir }}/server.key" \
    -out "{{ output_dir }}/server.csr"
  args:
    creates: "{{ output_dir }}/server.csr"
  tags:
    - install

- name: Generate Self-signed Certificate
  command: openssl req \
    -x509 \
    -days 1825 \
    -key "{{ output_dir }}/server.key" \
    -in "{{ output_dir }}/server.csr" \
    -out "{{ output_dir }}/server.crt"
  args:
    creates: "{{ output_dir }}/server.crt"
  tags:
>>>>>>> 87308d92
    - install

- name: Ensure {{ pgo_keys_dir }} Directory Exists
  file:
    path: '{{ pgo_keys_dir }}'
    state: directory
  tags:
    - install

- name: Copy certificates to {{ pgo_keys_dir }}
  command: "cp {{ output_dir }}/server.crt {{ pgo_keys_dir }}/client.crt"
  tags:
    - install

- name: Copy keys to {{ pgo_keys_dir }}
  command: "cp {{ output_dir }}/server.key {{ pgo_keys_dir }}/client.key"
  tags:
    - install<|MERGE_RESOLUTION|>--- conflicted
+++ resolved
@@ -7,7 +7,6 @@
     - install
 
 - name: Generate RSA Key
-<<<<<<< HEAD
   openssl_privatekey:
     path: "{{ output_dir }}/server.pem"
     type: RSA
@@ -35,35 +34,6 @@
     csr_path: "{{ output_dir }}/server.csr"
     provider: selfsigned
   tags: 
-=======
-  command: openssl genrsa -out "{{ output_dir }}/server.key" 2048
-  args:
-    creates: "{{ output_dir }}/server.key"
-  tags:
-    - install
-
-- name: Generate CSR
-  command: openssl req \
-    -new \
-    -subj '/C=US/ST=SC/L=Charleston/O=CrunchyData/CN=pg-operator' \
-    -key "{{ output_dir }}/server.key" \
-    -out "{{ output_dir }}/server.csr"
-  args:
-    creates: "{{ output_dir }}/server.csr"
-  tags:
-    - install
-
-- name: Generate Self-signed Certificate
-  command: openssl req \
-    -x509 \
-    -days 1825 \
-    -key "{{ output_dir }}/server.key" \
-    -in "{{ output_dir }}/server.csr" \
-    -out "{{ output_dir }}/server.crt"
-  args:
-    creates: "{{ output_dir }}/server.crt"
-  tags:
->>>>>>> 87308d92
     - install
 
 - name: Ensure {{ pgo_keys_dir }} Directory Exists
