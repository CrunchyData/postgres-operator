--- conflicted
+++ resolved
@@ -130,11 +130,7 @@
 }
 
 func AddPgbouncerFromTask(clientset *kubernetes.Clientset, restclient *rest.RESTClient, task *crv1.Pgtask, namespace string) {
-<<<<<<< HEAD
-	log.Debug("AddPgbouncerFromTask task cluster=[%s]", task.Spec.Parameters[config.LABEL_PGBOUNCER_TASK_CLUSTER])
-=======
-	log.Debugf("AddPgbouncerFromTask task cluster=[ %s ], NS=[ %s ]", task.Spec.Parameters[util.LABEL_PGBOUNCER_TASK_CLUSTER], namespace)
->>>>>>> afae154a
+	log.Debugf("AddPgbouncerFromTask task cluster=[ %s ], NS=[ %s ]", task.Spec.Parameters[config.LABEL_PGBOUNCER_TASK_CLUSTER], namespace)
 
 	//look up the pgcluster from the task
 	clusterName := task.Spec.Parameters[config.LABEL_PGBOUNCER_TASK_CLUSTER]
@@ -231,9 +227,9 @@
 	primaryName := cl.Spec.Name
 	replicaName := cl.Spec.Name + "-replica"
 
-	pgbouncerUser := cl.Spec.UserLabels[util.LABEL_PGBOUNCER_USER]
+	pgbouncerUser := cl.Spec.UserLabels[config.LABEL_PGBOUNCER_USER]
 	//	log.Debugf("userSpecifiedPass: %s", pgbouncerUser)
-	pgbouncerPass := cl.Spec.UserLabels[util.LABEL_PGBOUNCER_PASS]
+	pgbouncerPass := cl.Spec.UserLabels[config.LABEL_PGBOUNCER_PASS]
 	//	log.Debugf("userSpecifiedPass: %s", pgbouncerPass)
 
 	if updateCreds {
@@ -269,13 +265,8 @@
 		CCPImagePrefix:     operator.Pgo.Cluster.CCPImagePrefix,
 		CCPImageTag:        cl.Spec.CCPImageTag,
 		Port:               operator.Pgo.Cluster.Port,
-<<<<<<< HEAD
-		PgBouncerUser:      cl.Spec.UserLabels[config.LABEL_PGBOUNCER_USER],
-		PgBouncerPass:      cl.Spec.UserLabels[config.LABEL_PGBOUNCER_PASS],
-=======
 		PgBouncerUser:      secretUser,
 		PgBouncerPass:      secretPass,
->>>>>>> afae154a
 		SecretsName:        secretName,
 		ContainerResources: "",
 	}
@@ -497,7 +488,7 @@
 	}
 
 	//get the pgbouncer secret for this cluster
-	selector := util.LABEL_PG_DATABASE + "=" + clusterName
+	selector := config.LABEL_PG_DATABASE + "=" + clusterName
 	secrets, err := kubeapi.GetSecrets(clientset, selector, namespace)
 	if err != nil {
 		return info
@@ -506,8 +497,8 @@
 	//get the postgres user secret info
 	var username, password, database, hostip string
 	for _, s := range secrets.Items {
-		username = string(s.Data[util.LABEL_USERNAME][:])
-		password = string(s.Data[util.LABEL_PASSWORD][:])
+		username = string(s.Data[config.LABEL_USERNAME][:])
+		password = string(s.Data[config.LABEL_PASSWORD][:])
 		database = targetDB
 		hostip = service.Spec.ClusterIP
 		if username == "postgres" {
