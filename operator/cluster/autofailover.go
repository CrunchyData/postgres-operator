--- conflicted
+++ resolved
@@ -146,38 +146,6 @@
 // runs until
 func (s *StateMachine) Run() {
 
-<<<<<<< HEAD
-	aftask := AutoFailoverTask{}
-
-	for {
-		time.Sleep(time.Second * time.Duration(s.SleepSeconds))
-		s.Print()
-
-		status, events := aftask.GetEvents(s.RESTClient, s.ClusterName, s.Namespace)
-		if len(events) == 0 {
-			log.Debugf("no events for statemachine, exiting")
-			return
-		}
-
-		failoverRequired := s.Evaluate(status, events)
-		if failoverRequired {
-			log.Infof("failoverRequired is true, trigger failover on %s\n", s.ClusterName)
-			s.triggerFailover()
-			//clean up to not reprocess the failover event
-			aftask.Clear(s.RESTClient, s.ClusterName, s.Namespace)
-			//recreate a new autofail task to start anew
-			aftask.AddEvent(s.RESTClient, s.ClusterName, FAILOVER_EVENT_NOT_READY, s.Namespace)
-		} else {
-			log.Infof("failoverRequired is false, no need to trigger failover\n")
-		}
-
-		//right now, there is no need for looping with this
-		//simple failover check algorithm, later this loop
-		//will be necessary potentially if the logic evaluates
-		//failures over a span of time
-		return
-
-=======
 	log.Debugf("autofail Run called %s", s.ClusterName)
 
 	//	aftask := AutoFailoverTask{}
@@ -203,7 +171,6 @@
 		//		aftask.AddEvent(s.RESTClient, s.ClusterName, FAILOVER_EVENT_READY, s.Namespace)
 	} else {
 		log.Infof("failoverRequired is false, no need to trigger failover\n")
->>>>>>> afae154a
 	}
 
 	//right now, there is no need for looping with this
