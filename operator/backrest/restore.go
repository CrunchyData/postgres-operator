--- conflicted
+++ resolved
@@ -384,7 +384,7 @@
 		affinityStr = operator.GetAffinity(cluster.Spec.UserLabels["NodeLabelKey"], cluster.Spec.UserLabels["NodeLabelValue"], "In")
 	}
 
-	log.Debugf("creating restored PG deployment with bouncer pass of [%s]", cluster.Spec.UserLabels[util.LABEL_PGBOUNCER_PASS])
+	log.Debugf("creating restored PG deployment with bouncer pass of [%s]", cluster.Spec.UserLabels[config.LABEL_PGBOUNCER_PASS])
 
 	deploymentFields := operator.DeploymentTemplateFields{
 		Name:                    restoreToName,
@@ -419,13 +419,8 @@
 		ConfVolume:              operator.GetConfVolume(clientset, cluster, namespace),
 		CollectAddon:            operator.GetCollectAddon(clientset, namespace, &cluster.Spec),
 		BadgerAddon:             operator.GetBadgerAddon(clientset, namespace, &cluster.Spec),
-<<<<<<< HEAD
 		PgbackrestEnvVars:       operator.GetPgbackrestEnvVars(cluster.Spec.UserLabels[config.LABEL_BACKREST], cluster.Spec.Name, restoreToName, cluster.Spec.Port),
-=======
-		PgbackrestEnvVars:       operator.GetPgbackrestEnvVars(cluster.Spec.UserLabels[util.LABEL_BACKREST], cluster.Spec.Name, restoreToName, cluster.Spec.Port),
-		//PgbouncerEnvVars:        operator.GetPgbouncerEnvVar(cluster.Spec.UserLabels[util.LABEL_PGBOUNCER_PASS]),
-		PgbouncerEnvVars: "",
->>>>>>> afae154a
+		PgbouncerEnvVars:        "",
 	}
 
 	log.Debug("collectaddon value is [" + deploymentFields.CollectAddon + "]")
