package operator

/*
 Copyright 2019 Crunchy Data Solutions, Inc.
 Licensed under the Apache License, Version 2.0 (the "License");
 you may not use this file except in compliance with the License.
 You may obtain a copy of the License at

      http://www.apache.org/licenses/LICENSE-2.0

 Unless required by applicable law or agreed to in writing, software
 distributed under the License is distributed on an "AS IS" BASIS,
 WITHOUT WARRANTIES OR CONDITIONS OF ANY KIND, either express or implied.
 See the License for the specific language governing permissions and
 limitations under the License.
*/

import (
	"bytes"
	"fmt"
	crv1 "github.com/crunchydata/postgres-operator/apis/cr/v1"
	"github.com/crunchydata/postgres-operator/config"
	"github.com/crunchydata/postgres-operator/kubeapi"
	"github.com/crunchydata/postgres-operator/util"
	log "github.com/sirupsen/logrus"
	"k8s.io/client-go/kubernetes"
	"os"
)

// consolidate with cluster.affinityTemplateFields
const AffinityInOperator = "In"
const AFFINITY_NOTINOperator = "NotIn"

type affinityTemplateFields struct {
	NodeLabelKey   string
	NodeLabelValue string
	OperatorValue  string
}

// consolidate
type collectTemplateFields struct {
	Name            string
	JobName         string
	PrimaryPassword string
	CCPImageTag     string
	CCPImagePrefix  string
}

//consolidate
type badgerTemplateFields struct {
	CCPImageTag        string
	CCPImagePrefix     string
	BadgerTarget       string
	ContainerResources string
}

type PgbackrestEnvVarsTemplateFields struct {
	PgbackrestStanza    string
	PgbackrestDBPath    string
	PgbackrestRepo1Path string
	PgbackrestRepo1Host string
	PgbackrestPGPort    string
}

type PgmonitorEnvVarsTemplateFields struct {
	PgmonitorPassword string
}

// needs to be consolidated with cluster.DeploymentTemplateFields
// DeploymentTemplateFields ...
type DeploymentTemplateFields struct {
	Name                    string
	ClusterName             string
	Port                    string
	PgMode                  string
	LogStatement            string
	LogMinDurationStatement string
	CCPImagePrefix          string
	CCPImageTag             string
	CCPImage                string
	Database                string
	DeploymentLabels        string
	PodLabels               string
	DataPathOverride        string
	ArchiveMode             string
	ArchivePVCName          string
	ArchiveTimeout          string
	XLOGDir                 string
	BackrestPVCName         string
	PVCName                 string
	BackupPVCName           string
	BackupPath              string
	RootSecretName          string
	UserSecretName          string
	PrimarySecretName       string
	SecurityContext         string
	ContainerResources      string
	NodeSelector            string
	ConfVolume              string
	CollectAddon            string
	BadgerAddon             string
	PgbackrestEnvVars       string
	PgmonitorEnvVars        string
	//next 2 are for the replica deployment only
	Replicas    string
	PrimaryHost string
}

//consolidate with cluster.GetPgbackrestEnvVars
func GetPgbackrestEnvVars(backrestEnabled, clusterName, depName, port string) string {
	if backrestEnabled == "true" {
		fields := PgbackrestEnvVarsTemplateFields{
			PgbackrestStanza:    "db",
			PgbackrestRepo1Host: clusterName + "-backrest-shared-repo",
			PgbackrestRepo1Path: "/backrestrepo/" + clusterName + "-backrest-shared-repo",
			PgbackrestDBPath:    "/pgdata/" + depName,
			PgbackrestPGPort:    port,
		}

		var doc bytes.Buffer
		err := config.PgbackrestEnvVarsTemplate.Execute(&doc, fields)
		if err != nil {
			log.Error(err.Error())
			return ""
		}
		return doc.String()
	}
	return ""

}

func GetBadgerAddon(clientset *kubernetes.Clientset, namespace string, spec *crv1.PgclusterSpec) string {

	if spec.UserLabels[config.LABEL_BADGER] == "true" {
		log.Debug("crunchy_badger was found as a label on cluster create")
		badgerTemplateFields := badgerTemplateFields{}
		badgerTemplateFields.CCPImageTag = spec.CCPImageTag
		badgerTemplateFields.BadgerTarget = spec.Name
		badgerTemplateFields.CCPImagePrefix = Pgo.Cluster.CCPImagePrefix
		badgerTemplateFields.ContainerResources = ""

		if Pgo.DefaultBadgerResources != "" {
			tmp, err := Pgo.GetContainerResource(Pgo.DefaultBadgerResources)
			if err != nil {
				log.Error(err)
				return ""
			}
			badgerTemplateFields.ContainerResources = GetContainerResourcesJSON(&tmp)

		}

		var badgerDoc bytes.Buffer
<<<<<<< HEAD
		err := BadgerTemplate.Execute(&badgerDoc, badgerTemplateFields)
=======
		err := config.BadgerTemplate.Execute(&badgerDoc, badgerTemplateFields)
>>>>>>> c7e399d1
		if err != nil {
			log.Error(err.Error())
			return ""
		}

		if CRUNCHY_DEBUG {
<<<<<<< HEAD
			BadgerTemplate.Execute(os.Stdout, badgerTemplateFields)
=======
			config.BadgerTemplate.Execute(os.Stdout, badgerTemplateFields)
>>>>>>> c7e399d1
		}
		return badgerDoc.String()
	}
	return ""
}

func GetCollectAddon(clientset *kubernetes.Clientset, namespace string, spec *crv1.PgclusterSpec) string {

	if spec.UserLabels[config.LABEL_COLLECT] == "true" {
		log.Debug("crunchy_collect was found as a label on cluster create")
		_, PrimaryPassword, err3 := util.GetPasswordFromSecret(clientset, namespace, spec.PrimarySecretName)
		if err3 != nil {
			log.Error(err3)
		}

		collectTemplateFields := collectTemplateFields{}
		collectTemplateFields.Name = spec.Name
		collectTemplateFields.JobName = spec.Name
		collectTemplateFields.PrimaryPassword = PrimaryPassword
		collectTemplateFields.CCPImageTag = spec.CCPImageTag
		collectTemplateFields.CCPImagePrefix = Pgo.Cluster.CCPImagePrefix

		var collectDoc bytes.Buffer
<<<<<<< HEAD
		err := CollectTemplate.Execute(&collectDoc, collectTemplateFields)
=======
		err := config.CollectTemplate.Execute(&collectDoc, collectTemplateFields)
>>>>>>> c7e399d1
		if err != nil {
			log.Error(err.Error())
			return ""
		}

		if CRUNCHY_DEBUG {
<<<<<<< HEAD
			CollectTemplate.Execute(os.Stdout, collectTemplateFields)
=======
			config.CollectTemplate.Execute(os.Stdout, collectTemplateFields)
>>>>>>> c7e399d1
		}
		return collectDoc.String()
	}
	return ""
}

//consolidate with cluster.GetConfVolume
func GetConfVolume(clientset *kubernetes.Clientset, cl *crv1.Pgcluster, namespace string) string {
	var found bool

	//check for user provided configmap
	if cl.Spec.CustomConfig != "" {
		_, found = kubeapi.GetConfigMap(clientset, cl.Spec.CustomConfig, namespace)
		if !found {
			//you should NOT get this error because of apiserver validation of this value!
			log.Errorf("%s was not found, error, skipping user provided configMap", cl.Spec.CustomConfig)
		} else {
			log.Debugf("user provided configmap %s was used for this cluster", cl.Spec.CustomConfig)
			return "\"configMap\": { \"name\": \"" + cl.Spec.CustomConfig + "\" }"
		}

	}

	//check for global custom configmap "pgo-custom-pg-config"
	_, found = kubeapi.GetConfigMap(clientset, config.GLOBAL_CUSTOM_CONFIGMAP, namespace)
	if !found {
		log.Debug(config.GLOBAL_CUSTOM_CONFIGMAP + " was not found, , skipping global configMap")
	} else {
		return "\"configMap\": { \"name\": \"pgo-custom-pg-config\" }"
	}

	//the default situation
	return "\"emptyDir\": { \"medium\": \"Memory\" }"
}

// needs to be consolidated with cluster.GetLabelsFromMap
// GetLabelsFromMap ...
func GetLabelsFromMap(labels map[string]string) string {
	var output string

	mapLen := len(labels)
	i := 1
	for key, value := range labels {
		if i < mapLen {
			output += fmt.Sprintf("\"" + key + "\": \"" + value + "\",")
		} else {
			output += fmt.Sprintf("\"" + key + "\": \"" + value + "\"")
		}
		i++
	}
	return output
}

// GetPrimaryLabels ...
func GetPrimaryLabels(serviceName string, ClusterName string, replicaFlag bool, userLabels map[string]string) map[string]string {
	primaryLabels := make(map[string]string)
	primaryLabels[config.LABEL_PRIMARY] = "true"

	primaryLabels["name"] = serviceName
	primaryLabels[config.LABEL_PG_CLUSTER] = ClusterName

	for key, value := range userLabels {
		if key == config.LABEL_PGPOOL || key == config.LABEL_PGBOUNCER {
			//these dont apply to a primary or replica
		} else if key == config.LABEL_AUTOFAIL || key == config.LABEL_NODE_LABEL_KEY || key == config.LABEL_NODE_LABEL_VALUE {
			//dont add these since they can break label expression checks
			//or autofail toggling
		} else {
			primaryLabels[key] = value
		}
	}

	//now that we have the primary labels, we will overlay with
	//replica values if this is for a replica

	if replicaFlag {
		primaryLabels[config.LABEL_PRIMARY] = "false"
	}

	return primaryLabels
}

// GetAffinity ...
func GetAffinity(nodeLabelKey, nodeLabelValue string, affoperator string) string {
	log.Debugf("GetAffinity with nodeLabelKey=[%s] nodeLabelKey=[%s] and operator=[%s]\n", nodeLabelKey, nodeLabelValue, affoperator)
	output := ""
	if nodeLabelKey == "" {
		return output
	}

	affinityTemplateFields := affinityTemplateFields{}
	affinityTemplateFields.NodeLabelKey = nodeLabelKey
	affinityTemplateFields.NodeLabelValue = nodeLabelValue
	affinityTemplateFields.OperatorValue = affoperator

	var affinityDoc bytes.Buffer
<<<<<<< HEAD
	err := AffinityTemplate.Execute(&affinityDoc, affinityTemplateFields)
=======
	err := config.AffinityTemplate.Execute(&affinityDoc, affinityTemplateFields)
>>>>>>> c7e399d1
	if err != nil {
		log.Error(err.Error())
		return output
	}

	if CRUNCHY_DEBUG {
<<<<<<< HEAD
		AffinityTemplate.Execute(os.Stdout, affinityTemplateFields)
=======
		config.AffinityTemplate.Execute(os.Stdout, affinityTemplateFields)
>>>>>>> c7e399d1
	}

	return affinityDoc.String()
}

// GetReplicaAffinity ...
// use NotIn as an operator when a node-label is not specified on the
// replica, use the node labels from the primary in this case
// use In as an operator when a node-label is specified on the replica
// use the node labels from the replica in this case
func GetReplicaAffinity(clusterLabels, replicaLabels map[string]string) string {
	var operator, key, value string
	log.Debug("GetReplicaAffinity ")
	if replicaLabels[config.LABEL_NODE_LABEL_KEY] != "" {
		//use the replica labels
		operator = "In"
		key = replicaLabels[config.LABEL_NODE_LABEL_KEY]
		value = replicaLabels[config.LABEL_NODE_LABEL_VALUE]
	} else {
		//use the cluster labels
		operator = "NotIn"
		key = clusterLabels[config.LABEL_NODE_LABEL_KEY]
		value = clusterLabels[config.LABEL_NODE_LABEL_VALUE]
	}
	return GetAffinity(key, value, operator)
}

func GetPgmonitorEnvVars(metricsEnabled string) string {
	if metricsEnabled == "true" {
		fields := PgmonitorEnvVarsTemplateFields{
			PgmonitorPassword: Pgo.Cluster.PgmonitorPassword,
		}

		var doc bytes.Buffer
		err := config.PgmonitorEnvVarsTemplate.Execute(&doc, fields)
		if err != nil {
			log.Error(err.Error())
			return ""
		}
		return doc.String()
	}
	return ""

}<|MERGE_RESOLUTION|>--- conflicted
+++ resolved
@@ -150,22 +150,14 @@
 		}
 
 		var badgerDoc bytes.Buffer
-<<<<<<< HEAD
-		err := BadgerTemplate.Execute(&badgerDoc, badgerTemplateFields)
-=======
 		err := config.BadgerTemplate.Execute(&badgerDoc, badgerTemplateFields)
->>>>>>> c7e399d1
 		if err != nil {
 			log.Error(err.Error())
 			return ""
 		}
 
 		if CRUNCHY_DEBUG {
-<<<<<<< HEAD
-			BadgerTemplate.Execute(os.Stdout, badgerTemplateFields)
-=======
 			config.BadgerTemplate.Execute(os.Stdout, badgerTemplateFields)
->>>>>>> c7e399d1
 		}
 		return badgerDoc.String()
 	}
@@ -189,22 +181,14 @@
 		collectTemplateFields.CCPImagePrefix = Pgo.Cluster.CCPImagePrefix
 
 		var collectDoc bytes.Buffer
-<<<<<<< HEAD
-		err := CollectTemplate.Execute(&collectDoc, collectTemplateFields)
-=======
 		err := config.CollectTemplate.Execute(&collectDoc, collectTemplateFields)
->>>>>>> c7e399d1
 		if err != nil {
 			log.Error(err.Error())
 			return ""
 		}
 
 		if CRUNCHY_DEBUG {
-<<<<<<< HEAD
-			CollectTemplate.Execute(os.Stdout, collectTemplateFields)
-=======
 			config.CollectTemplate.Execute(os.Stdout, collectTemplateFields)
->>>>>>> c7e399d1
 		}
 		return collectDoc.String()
 	}
@@ -301,22 +285,14 @@
 	affinityTemplateFields.OperatorValue = affoperator
 
 	var affinityDoc bytes.Buffer
-<<<<<<< HEAD
-	err := AffinityTemplate.Execute(&affinityDoc, affinityTemplateFields)
-=======
 	err := config.AffinityTemplate.Execute(&affinityDoc, affinityTemplateFields)
->>>>>>> c7e399d1
 	if err != nil {
 		log.Error(err.Error())
 		return output
 	}
 
 	if CRUNCHY_DEBUG {
-<<<<<<< HEAD
-		AffinityTemplate.Execute(os.Stdout, affinityTemplateFields)
-=======
 		config.AffinityTemplate.Execute(os.Stdout, affinityTemplateFields)
->>>>>>> c7e399d1
 	}
 
 	return affinityDoc.String()
