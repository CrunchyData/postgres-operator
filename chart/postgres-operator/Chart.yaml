--- conflicted
+++ resolved
@@ -2,11 +2,7 @@
 description: CrunchyData Postgres Operator Helm chart
 name: postgres-operator
 version: 0.3.0
-<<<<<<< HEAD
-appVersion: 3.5.3
-=======
 appVersion: 3.5.4
->>>>>>> 4cc3282c
 keywords:
 - postgres
 - postgresql
