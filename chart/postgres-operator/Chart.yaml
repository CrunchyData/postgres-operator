--- conflicted
+++ resolved
@@ -2,11 +2,7 @@
 description: CrunchyData Postgres Operator Helm chart
 name: postgres-operator
 version: 0.4.0
-<<<<<<< HEAD
-appVersion: 4.0.0-rc1
-=======
-appVersion: 3.5.2-rc2
->>>>>>> c0437fdd
+appVersion: 4.0.0-rc2
 keywords:
 - postgres
 - postgresql
