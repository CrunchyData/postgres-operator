export GOPATH=$HOME/odev
export GOBIN=$GOPATH/bin
export PATH=$PATH:$GOBIN
<<<<<<< HEAD

# NAMESPACE is the list of namespaces the Operator will watch
export NAMESPACE=pgouser1,pgouser2

# PGO_OPERATOR_NAMESPACE is the namespace the Operator is deployed into
export PGO_OPERATOR_NAMESPACE=pgo

# PGO_CMD values are either kubectl or oc, use oc if Openshift
export PGO_CMD=kubectl

# the directory location of the Operator scripts
export PGOROOT=$GOPATH/src/github.com/crunchydata/postgres-operator

# the version of the Operator you run is set by these vars
export PGO_IMAGE_PREFIX=crunchydata
export PGO_BASEOS=centos7
export PGO_VERSION=4.0.0-rc12
export PGO_IMAGE_TAG=$PGO_BASEOS-$PGO_VERSION

# for the pgo CLI to authenticate with using TLS
export PGO_CA_CERT=$PGOROOT/conf/postgres-operator/server.crt
export PGO_CLIENT_CERT=$PGOROOT/conf/postgres-operator/server.crt
export PGO_CLIENT_KEY=$PGOROOT/conf/postgres-operator/server.key

# common bash functions for working with the Operator
setip() 
{ 
	export PGO_APISERVER_URL=https://`$PGO_CMD -n "$PGO_OPERATOR_NAMESPACE" get service postgres-operator -o=jsonpath="{.spec.clusterIP}"`:8443 
}

alog() {
$PGO_CMD  -n "$PGO_OPERATOR_NAMESPACE" logs `$PGO_CMD  -n "$PGO_OPERATOR_NAMESPACE" get pod --selector=name=postgres-operator -o jsonpath="{.items[0].metadata.name}"` -c apiserver
}

olog () {
$PGO_CMD  -n "$PGO_OPERATOR_NAMESPACE" logs `$PGO_CMD  -n "$PGO_OPERATOR_NAMESPACE" get pod --selector=name=postgres-operator -o jsonpath="{.items[0].metadata.name}"` -c operator
}

slog () {
$PGO_CMD  -n "$PGO_OPERATOR_NAMESPACE" logs `$PGO_CMD  -n "$PGO_OPERATOR_NAMESPACE" get pod --selector=name=postgres-operator -o jsonpath="{.items[0].metadata.name}"` -c scheduler
=======
export CO_NAMESPACE=demo
export CO_CMD=kubectl
export COROOT=$GOPATH/src/github.com/crunchydata/postgres-operator
export CO_IMAGE_PREFIX=crunchydata
export CO_BASEOS=centos7
export CO_VERSION=3.5.2
export CO_IMAGE_TAG=$CO_BASEOS-$CO_VERSION

# for the pgo CLI auth
export PGO_CA_CERT=$COROOT/conf/postgres-operator/server.crt
export PGO_CLIENT_CERT=$COROOT/conf/postgres-operator/server.crt
export PGO_CLIENT_KEY=$COROOT/conf/postgres-operator/server.key

# useful functions
setip() {
	export CO_APISERVER_URL=https://`kubectl -n "$CO_NAMESPACE" get service postgres-operator -o=jsonpath="{.spec.clusterIP}"`:8443
}

alog() {
	kubectl  -n "$CO_NAMESPACE" logs `kubectl  -n "$CO_NAMESPACE" get pod --selector=name=postgres-operator -o jsonpath="{.items[0].metadata.name}"` -c apiserver
}

olog() {
	kubectl  -n "$CO_NAMESPACE" logs `kubectl  -n "$CO_NAMESPACE" get pod --selector=name=postgres-operator -o jsonpath="{.items[0].metadata.name}"` -c operator
}

slog() {
	kubectl  -n "$CO_NAMESPACE" logs `kubectl  -n "$CO_NAMESPACE" get pod --selector=name=postgres-operator -o jsonpath="{.items[0].metadata.name}"` -c scheduler
>>>>>>> 7e867ebf
}<|MERGE_RESOLUTION|>--- conflicted
+++ resolved
@@ -1,48 +1,6 @@
 export GOPATH=$HOME/odev
 export GOBIN=$GOPATH/bin
 export PATH=$PATH:$GOBIN
-<<<<<<< HEAD
-
-# NAMESPACE is the list of namespaces the Operator will watch
-export NAMESPACE=pgouser1,pgouser2
-
-# PGO_OPERATOR_NAMESPACE is the namespace the Operator is deployed into
-export PGO_OPERATOR_NAMESPACE=pgo
-
-# PGO_CMD values are either kubectl or oc, use oc if Openshift
-export PGO_CMD=kubectl
-
-# the directory location of the Operator scripts
-export PGOROOT=$GOPATH/src/github.com/crunchydata/postgres-operator
-
-# the version of the Operator you run is set by these vars
-export PGO_IMAGE_PREFIX=crunchydata
-export PGO_BASEOS=centos7
-export PGO_VERSION=4.0.0-rc12
-export PGO_IMAGE_TAG=$PGO_BASEOS-$PGO_VERSION
-
-# for the pgo CLI to authenticate with using TLS
-export PGO_CA_CERT=$PGOROOT/conf/postgres-operator/server.crt
-export PGO_CLIENT_CERT=$PGOROOT/conf/postgres-operator/server.crt
-export PGO_CLIENT_KEY=$PGOROOT/conf/postgres-operator/server.key
-
-# common bash functions for working with the Operator
-setip() 
-{ 
-	export PGO_APISERVER_URL=https://`$PGO_CMD -n "$PGO_OPERATOR_NAMESPACE" get service postgres-operator -o=jsonpath="{.spec.clusterIP}"`:8443 
-}
-
-alog() {
-$PGO_CMD  -n "$PGO_OPERATOR_NAMESPACE" logs `$PGO_CMD  -n "$PGO_OPERATOR_NAMESPACE" get pod --selector=name=postgres-operator -o jsonpath="{.items[0].metadata.name}"` -c apiserver
-}
-
-olog () {
-$PGO_CMD  -n "$PGO_OPERATOR_NAMESPACE" logs `$PGO_CMD  -n "$PGO_OPERATOR_NAMESPACE" get pod --selector=name=postgres-operator -o jsonpath="{.items[0].metadata.name}"` -c operator
-}
-
-slog () {
-$PGO_CMD  -n "$PGO_OPERATOR_NAMESPACE" logs `$PGO_CMD  -n "$PGO_OPERATOR_NAMESPACE" get pod --selector=name=postgres-operator -o jsonpath="{.items[0].metadata.name}"` -c scheduler
-=======
 export CO_NAMESPACE=demo
 export CO_CMD=kubectl
 export COROOT=$GOPATH/src/github.com/crunchydata/postgres-operator
@@ -71,5 +29,4 @@
 
 slog() {
 	kubectl  -n "$CO_NAMESPACE" logs `kubectl  -n "$CO_NAMESPACE" get pod --selector=name=postgres-operator -o jsonpath="{.items[0].metadata.name}"` -c scheduler
->>>>>>> 7e867ebf
 }