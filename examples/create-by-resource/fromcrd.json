--- conflicted
+++ resolved
@@ -12,11 +12,7 @@
             "name": "fromcrd",
             "pg-cluster": "fromcrd",
             "pgo-backrest": "false",
-<<<<<<< HEAD
-	"pgo-version": "4.0.0-rc1",
-=======
 	    "pgo-version": "4.0.0-rc2",
->>>>>>> c7e399d1
             "primary": "true"
         },
         "name": "fromcrd",
@@ -93,11 +89,7 @@
             "crunchy-pgbadger": "false",
             "crunchy_collect": "false",
             "pgo-backrest": "false",
-<<<<<<< HEAD
-	"pgo-version": "4.0.0-rc1"
-=======
 	    "pgo-version": "4.0.0-rc2"
->>>>>>> c7e399d1
         },
         "usersecretname": "fromcrd-testuser-secret"
     }
