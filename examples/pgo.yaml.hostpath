--- conflicted
+++ resolved
@@ -1,9 +1,5 @@
 Cluster:
-<<<<<<< HEAD
   CCPImageTag:  centos7-10.5-2.1.0
-=======
-  CCPImageTag:  centos7-10.4-1.8.3
->>>>>>> 89b70399
   Port:  5432
   User:  testuser
   Database:  userdb
