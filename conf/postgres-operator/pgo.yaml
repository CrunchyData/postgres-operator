Cluster:
  PrimaryNodeLabel:  
  ReplicaNodeLabel:  
  CCPImagePrefix:  crunchydata
  Metrics:  false
  Badger:  false
  CCPImageTag:  centos7-11.2-2.3.1
  Port:  5432
  User:  testuser
  Database:  userdb
  PasswordAgeDays:  60
  PasswordLength:  8
  Strategy:  1
  Replicas:  0
  ArchiveMode:  false
  ArchiveTimeout:  60
  ServiceType:  ClusterIP
  Backrest:  false
  BackrestPort:  2022
  Autofail:  false
  AutofailReplaceReplica:  false
  LogStatement:  none
  LogMinDurationStatement:  60000
PrimaryStorage: storageos
XlogStorage: storageos
BackupStorage: storageos
ReplicaStorage: storageos
BackrestStorage: storageos
Storage:
  hostpathstorage:
    AccessMode:  ReadWriteMany
    Size:  1G
    StorageType:  create
  replicastorage:
    AccessMode:  ReadWriteMany
    Size:  700M
    StorageType:  create
  nfsstorage:
    AccessMode:  ReadWriteMany
    Size:  1G
    StorageType:  create
    SupplementalGroups:  65534
  backreststorage:
    AccessMode:  ReadWriteMany
    Size:  600M
    StorageType:  create
    SupplementalGroups:  65534
  nfsstoragered:
    AccessMode:  ReadWriteMany
    Size:  1G
    MatchLabels: crunchyzone=red
    StorageType:  create
    SupplementalGroups:  65534
  xlogstorage:
    AccessMode:  ReadWriteMany
    Size:  800M
    StorageType:  create
  storageos:
    AccessMode:  ReadWriteOnce
    Size:  300M
    StorageType:  dynamic
    StorageClass:  fast
    Fsgroup:  26
  gce:
    AccessMode:  ReadWriteOnce
    Size:  300M
    StorageType:  dynamic
    StorageClass:  standard
    Fsgroup:  26
  rook:
    AccessMode:  ReadWriteOnce
    Size:  1G
    StorageType:  dynamic
    StorageClass:  rook-ceph-block
    Fsgroup:  26
DefaultContainerResources: 
DefaultLoadResources:  
DefaultLspvcResources:  
DefaultRmdataResources:  
DefaultBackupResources:  
DefaultPgbouncerResources:  
DefaultPgpoolResources:   
ContainerResources:
  small:
    RequestsMemory:  512Mi
    RequestsCPU:  0.1
    LimitsMemory:  512Mi
    LimitsCPU:  0.1
  large:
    RequestsMemory:  2Gi
    RequestsCPU:  2.0
    LimitsMemory:  2Gi
    LimitsCPU:  4.0
Pgo:
  AutofailSleepSeconds:  9
  PreferredFailoverNode:  
  Audit:  false
<<<<<<< HEAD
  PGOImagePrefix:  crunchydata
  PGOImageTag:  centos7-4.0.0-rc2
=======
  LSPVCTemplate:  /pgo-config/pgo.lspvc-template.json
  LoadTemplate:  /pgo-config/pgo.load-template.json
  COImagePrefix:  crunchydata
  COImageTag:  centos7-3.5.2-rc5
>>>>>>> afae154a
<|MERGE_RESOLUTION|>--- conflicted
+++ resolved
@@ -4,7 +4,7 @@
   CCPImagePrefix:  crunchydata
   Metrics:  false
   Badger:  false
-  CCPImageTag:  centos7-11.2-2.3.1
+  CCPImageTag:  rhel7-11.2-2.3.1-rc2
   Port:  5432
   User:  testuser
   Database:  userdb
@@ -95,12 +95,5 @@
   AutofailSleepSeconds:  9
   PreferredFailoverNode:  
   Audit:  false
-<<<<<<< HEAD
   PGOImagePrefix:  crunchydata
-  PGOImageTag:  centos7-4.0.0-rc2
-=======
-  LSPVCTemplate:  /pgo-config/pgo.lspvc-template.json
-  LoadTemplate:  /pgo-config/pgo.load-template.json
-  COImagePrefix:  crunchydata
-  COImageTag:  centos7-3.5.2-rc5
->>>>>>> afae154a
+  PGOImageTag:  rhel7-4.0.0-rc3