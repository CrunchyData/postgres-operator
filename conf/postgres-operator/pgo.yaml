Cluster:
  PrimaryNodeLabel:  
  ReplicaNodeLabel:  
  CCPImagePrefix:  crunchydata
  Metrics:  false
  Badger:  false
<<<<<<< HEAD
  CCPImageTag:  rhel7-11.2-2.3.1
=======
  CCPImageTag:  centos7-11.2-2.3.1
>>>>>>> 3ca2edfc
  Port:  5432
  User:  testuser
  Database:  userdb
  PasswordAgeDays:  60
  PasswordLength:  8
  Strategy:  1
  Replicas:  0
  ArchiveMode:  false
  ArchiveTimeout:  60
  ServiceType:  ClusterIP
  Backrest:  false
  BackrestPort:  2022
  Autofail:  false
  AutofailReplaceReplica:  false
  LogStatement:  none
  LogMinDurationStatement:  60000
PrimaryStorage: storageos
XlogStorage: storageos
BackupStorage: storageos
ReplicaStorage: storageos
BackrestStorage: storageos
Storage:
  hostpathstorage:
    AccessMode:  ReadWriteMany
    Size:  1G
    StorageType:  create
  replicastorage:
    AccessMode:  ReadWriteMany
    Size:  700M
    StorageType:  create
  nfsstorage:
    AccessMode:  ReadWriteMany
    Size:  1G
    StorageType:  create
    SupplementalGroups:  65534
  backreststorage:
    AccessMode:  ReadWriteMany
    Size:  600M
    StorageType:  create
    SupplementalGroups:  65534
  nfsstoragered:
    AccessMode:  ReadWriteMany
    Size:  1G
    MatchLabels: crunchyzone=red
    StorageType:  create
    SupplementalGroups:  65534
  xlogstorage:
    AccessMode:  ReadWriteMany
    Size:  800M
    StorageType:  create
  storageos:
    AccessMode:  ReadWriteOnce
    Size:  300M
    StorageType:  dynamic
    StorageClass:  fast
    Fsgroup:  26
  rook:
    AccessMode:  ReadWriteOnce
    Size:  1G
    StorageType:  dynamic
    StorageClass:  rook-ceph-block
    Fsgroup:  26
DefaultContainerResources: 
DefaultLoadResources:  
DefaultLspvcResources:  
DefaultRmdataResources:  
DefaultBackupResources:  
DefaultPgbouncerResources:  
DefaultPgpoolResources:   
ContainerResources:
  small:
    RequestsMemory:  512Mi
    RequestsCPU:  0.1
    LimitsMemory:  512Mi
    LimitsCPU:  0.1
  large:
    RequestsMemory:  2Gi
    RequestsCPU:  2.0
    LimitsMemory:  2Gi
    LimitsCPU:  4.0
Pgo:
  AutofailSleepSeconds:  9
  PreferredFailoverNode:  
  Audit:  false
  LSPVCTemplate:  /pgo-config/pgo.lspvc-template.json
  LoadTemplate:  /pgo-config/pgo.load-template.json
  COImagePrefix:  crunchydata
  COImageTag:  centos7-4.0.0-rc1<|MERGE_RESOLUTION|>--- conflicted
+++ resolved
@@ -4,11 +4,7 @@
   CCPImagePrefix:  crunchydata
   Metrics:  false
   Badger:  false
-<<<<<<< HEAD
-  CCPImageTag:  rhel7-11.2-2.3.1
-=======
   CCPImageTag:  centos7-11.2-2.3.1
->>>>>>> 3ca2edfc
   Port:  5432
   User:  testuser
   Database:  userdb
