--- conflicted
+++ resolved
@@ -4,11 +4,7 @@
   CCPImagePrefix:  crunchydata
   Metrics:  false
   Badger:  false
-<<<<<<< HEAD
   CCPImageTag:  centos7-11.2-2.4.0-rc6
-=======
-  CCPImageTag:  rhel7-11.2-2.4.0-rc6
->>>>>>> c10959dc
   Port:  5432
   User:  testuser
   Database:  userdb
@@ -105,8 +101,4 @@
   PreferredFailoverNode:  
   Audit:  false
   PGOImagePrefix:  crunchydata
-<<<<<<< HEAD
   PGOImageTag:  centos7-4.0.0-rc8
-=======
-  PGOImageTag:  rhel7-4.0.0-rc10
->>>>>>> c10959dc
