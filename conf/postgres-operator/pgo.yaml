Cluster:
  PrimaryNodeLabel:  
  ReplicaNodeLabel: 
  CCPImagePrefix:  crunchydata
  Metrics:  false
  Badger:  false
  CCPImageTag:  centos7-11.1-2.3.0-rc3
  Port:  5432
  User:  testuser
  Database:  userdb
  PasswordAgeDays:  60
  PasswordLength:  8
  Strategy:  1
  Replicas:  0
  ArchiveMode:  false
  ArchiveTimeout:  60
  ServiceType:  ClusterIP
  Backrest:  false
  BackrestPort:  2022
  Autofail:  false
  AutofailReplaceReplica:  false
  LogStatement:  none
  LogMinDurationStatement:  60000
PrimaryStorage: nfsstorage
XlogStorage: xlogstorage
BackupStorage: nfsstorage
ReplicaStorage: nfsstorage
BackrestStorage: backreststorage
Storage:
  hostpathstorage:
    AccessMode:  ReadWriteMany
    Size:  1G
    StorageType:  create
  nfsstorage:
    AccessMode:  ReadWriteMany
    Size:  1G
    StorageType:  create
    SupplementalGroups:  65534
  backreststorage:
    AccessMode:  ReadWriteMany
    Size:  600M
    StorageType:  create
    SupplementalGroups:  65534
  nfsstoragered:
    AccessMode:  ReadWriteMany
    Size:  1G
    MatchLabels: crunchyzone=red
    StorageType:  create
    SupplementalGroups:  65534
  xlogstorage:
    AccessMode:  ReadWriteMany
    Size:  800M
    StorageType:  create
    SupplementalGroups:  65534
  storageos:
    AccessMode:  ReadWriteOnce
    Size:  1G
    StorageType:  dynamic
    StorageClass:  fast
    Fsgroup:  26
DefaultContainerResources: 
DefaultLoadResources:  
DefaultLspvcResources:  
DefaultRmdataResources:  
DefaultBackupResources:  
DefaultPgbouncerResources:  
DefaultPgpoolResources:   
ContainerResources:
  small:
    RequestsMemory:  512Mi
    RequestsCPU:  0.1
    LimitsMemory:  512Mi
    LimitsCPU:  0.1
  large:
    RequestsMemory:  2Gi
    RequestsCPU:  2.0
    LimitsMemory:  2Gi
    LimitsCPU:  4.0
Pgo:
  AutofailSleepSeconds:  9
  PreferredFailoverNode:  
  Audit:  false
  LSPVCTemplate:  /pgo-config/pgo.lspvc-template.json
  LoadTemplate:  /pgo-config/pgo.load-template.json
  COImagePrefix:  crunchydata
<<<<<<< HEAD
  COImageTag:  rhel7-3.5.0-rc5
=======
  COImageTag:  centos7-3.5.0-rc5
>>>>>>> 0c05522c
<|MERGE_RESOLUTION|>--- conflicted
+++ resolved
@@ -83,8 +83,4 @@
   LSPVCTemplate:  /pgo-config/pgo.lspvc-template.json
   LoadTemplate:  /pgo-config/pgo.load-template.json
   COImagePrefix:  crunchydata
-<<<<<<< HEAD
-  COImageTag:  rhel7-3.5.0-rc5
-=======
-  COImageTag:  centos7-3.5.0-rc5
->>>>>>> 0c05522c
+  COImageTag:  centos7-3.5.0-rc5