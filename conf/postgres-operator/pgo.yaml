--- conflicted
+++ resolved
@@ -4,11 +4,7 @@
   CCPImagePrefix:  crunchydata
   Metrics:  false
   Badger:  false
-<<<<<<< HEAD
-  CCPImageTag:  rhel7-11.4-2.4.2-rc2
-=======
   CCPImageTag:  centos7-11.5-2.4.2
->>>>>>> 72bac637
   Port:  5432
   User:  testuser
   Database:  userdb
@@ -105,8 +101,4 @@
   PreferredFailoverNode:  
   Audit:  false
   PGOImagePrefix:  crunchydata
-<<<<<<< HEAD
-  PGOImageTag:  rhel7-4.1.0-rc2
-=======
-  PGOImageTag:  centos7-4.1.0
->>>>>>> 72bac637
+  PGOImageTag:  centos7-4.1.0