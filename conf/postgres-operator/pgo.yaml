Cluster:
  PrimaryNodeLabel:  
  ReplicaNodeLabel:  
  CCPImagePrefix:  crunchydata
  Metrics:  false
  Badger:  false
  CCPImageTag:  rhel7-11.2-2.3.1-rc2
  Port:  5432
  User:  testuser
  Database:  userdb
  PasswordAgeDays:  60
  PasswordLength:  8
  Strategy:  1
  Replicas:  0
  ArchiveMode:  false
  ArchiveTimeout:  60
  ServiceType:  ClusterIP
  Backrest:  false
  BackrestPort:  2022
  Autofail:  false
  AutofailReplaceReplica:  false
  LogStatement:  none
  LogMinDurationStatement:  60000
PrimaryStorage: storageos
XlogStorage: storageos
BackupStorage: storageos
ReplicaStorage: storageos
BackrestStorage: storageos
Storage:
  hostpathstorage:
    AccessMode:  ReadWriteMany
    Size:  1G
    StorageType:  create
  replicastorage:
    AccessMode:  ReadWriteMany
    Size:  700M
    StorageType:  create
  nfsstorage:
    AccessMode:  ReadWriteMany
    Size:  1G
    StorageType:  create
    SupplementalGroups:  65534
  backreststorage:
    AccessMode:  ReadWriteMany
    Size:  600M
    StorageType:  create
    SupplementalGroups:  65534
  nfsstoragered:
    AccessMode:  ReadWriteMany
    Size:  1G
    MatchLabels: crunchyzone=red
    StorageType:  create
    SupplementalGroups:  65534
  xlogstorage:
    AccessMode:  ReadWriteMany
    Size:  800M
    StorageType:  create
  storageos:
    AccessMode:  ReadWriteOnce
    Size:  300M
    StorageType:  dynamic
    StorageClass:  fast
    Fsgroup:  26
  rook:
    AccessMode:  ReadWriteOnce
    Size:  1G
    StorageType:  dynamic
    StorageClass:  rook-ceph-block
    Fsgroup:  26
DefaultContainerResources: 
DefaultLoadResources:  
DefaultLspvcResources:  
DefaultRmdataResources:  
DefaultBackupResources:  
DefaultPgbouncerResources:  
DefaultPgpoolResources:   
ContainerResources:
  small:
    RequestsMemory:  512Mi
    RequestsCPU:  0.1
    LimitsMemory:  512Mi
    LimitsCPU:  0.1
  large:
    RequestsMemory:  2Gi
    RequestsCPU:  2.0
    LimitsMemory:  2Gi
    LimitsCPU:  4.0
Pgo:
  AutofailSleepSeconds:  9
  PreferredFailoverNode:  
  Audit:  false
  COImagePrefix:  crunchydata
<<<<<<< HEAD
  COImageTag:  rhel7-4.0.0-rc1
=======
  COImageTag:  centos7-3.5.2-rc2
>>>>>>> c0437fdd
<|MERGE_RESOLUTION|>--- conflicted
+++ resolved
@@ -4,7 +4,7 @@
   CCPImagePrefix:  crunchydata
   Metrics:  false
   Badger:  false
-  CCPImageTag:  rhel7-11.2-2.3.1-rc2
+  CCPImageTag:  centos7-11.2-2.3.1
   Port:  5432
   User:  testuser
   Database:  userdb
@@ -89,9 +89,5 @@
   AutofailSleepSeconds:  9
   PreferredFailoverNode:  
   Audit:  false
-  COImagePrefix:  crunchydata
-<<<<<<< HEAD
-  COImageTag:  rhel7-4.0.0-rc1
-=======
-  COImageTag:  centos7-3.5.2-rc2
->>>>>>> c0437fdd
+  PGOImagePrefix:  crunchydata
+  PGOImageTag:  centos7-4.0.0-rc2