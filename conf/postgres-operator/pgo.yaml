--- conflicted
+++ resolved
@@ -4,11 +4,7 @@
   CCPImagePrefix:  crunchydata
   Metrics:  false
   Badger:  false
-<<<<<<< HEAD
   CCPImageTag:  centos7-11.1-2.3.0-rc8
-=======
-  CCPImageTag:  rhel7-9.6.11-2.3.0-rc6
->>>>>>> 90c456b5
   Port:  5432
   User:  testuser
   Database:  userdb
