--- conflicted
+++ resolved
@@ -21,10 +21,9 @@
                     "vendor": "crunchydata",
                     "pgo-backrest": "true",
 		    "pgo-backrest-restore": "true",
-<<<<<<< HEAD
+
                     "backrest-restore-to-pvc": "{{.ToClusterPVCName}}",
-=======
->>>>>>> 0c05522c
+
                     "pg-cluster": "{{.ClusterName}}",
                     "service-name": "{{.ClusterName}}"
                 }
