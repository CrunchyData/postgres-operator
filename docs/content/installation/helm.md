--- conflicted
+++ resolved
@@ -88,42 +88,9 @@
 
 PGO will check for updates upon startup and once every 24 hours. Any errors in checking will have no impact on PGO's operation. To disable the upgrade check, you can set the `disable_check_for_upgrades` value in the Helm chart to `true`.
 
-<<<<<<< HEAD
-## Uninstall
-=======
 For more information about collected data, see the Crunchy Data [collection notice](https://www.crunchydata.com/developers/data-collection-notice).
 
-## Upgrade and Uninstall
-
-Once PGO has been installed, it can then be upgraded using the `helm upgrade` command.
-However, before running the `upgrade` command, any CustomResourceDefinitions (CRDs) must first be
-manually updated (this is specifically due to a [design decision in Helm v3][helm-crd-limits],
-in which any CRDs in the Helm chart are only applied when using the `helm install` command).
-
-[helm-crd-limits]: https://helm.sh/docs/topics/charts/#limitations-on-crds
-
-If you would like, before upgrading the CRDs, you can review the changes with
-`kubectl diff`. They can be verbose, so a pager like `less` may be useful:
-
-```shell
-kubectl diff -f helm/install/crds | less
-```
-
-Use the following command to update the CRDs using
-[server-side apply](https://kubernetes.io/docs/reference/using-api/server-side-apply/)
-_before_ running `helm upgrade`. The `--force-conflicts` flag tells Kubernetes that you recognize
-Helm created the CRDs during `helm install`.
-
-```shell
-kubectl apply --server-side --force-conflicts -f helm/install/crds
-```
-
-Then, perform the upgrade using Helm:
-
-```shell
-helm upgrade <name> -n <namespace> helm/install
-```
->>>>>>> 4f15cd21
+## Uninstall
 
 To uninstall PGO, remove all your PostgresCluster objects, then use the `helm uninstall` command:
 
