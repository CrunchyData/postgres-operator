--- conflicted
+++ resolved
@@ -298,10 +298,7 @@
  * major upgrade a cluster (*pgo upgrade testcluster --upgrade-type=major*)
  * clone a cluster (*pgo clone testcluster --name=cloneexample*)
  * delete a cluster (*pgo delete cluster testcluster*)
-<<<<<<< HEAD
-
-More detailed explanations of the commands can be found in the link:user-guide.asciidoc[User Guide].
-=======
  * create a policy from local file (*pgo create policy policy1 --in-file=./examples/policy/policy1.sql*)
  * create a policy from git repo (*pgo create policy gitpolicy --repo=https://github.com/CrunchyData/postgres-operator/blob/master/examples/policy/gitpolicy.sql*)
->>>>>>> 54189b4e
+
+More detailed explanations of the commands can be found in the link:user-guide.asciidoc[User Guide].