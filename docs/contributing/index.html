<!DOCTYPE html>
<html>
  <head>
    <title>Crunchy Data PostgreSQL Operator Documentation</title>
    
      <meta charset="utf-8">
<meta name="viewport" content="width=device-width, initial-scale=1, maximum-scale=1, user-scalable=no">
<meta name="generator" content="Hugo 0.40" />

<title>Contributing :: Crunchy Data PostgreSQL Operator Documentation</title>
<link rel="shortcut icon" href="https://crunchydata.github.io/postgres-operator/favicon.ico" type="image/x-icon" />
<link href="https://crunchydata.github.io/postgres-operator/css/nucleus.css" rel="stylesheet">
<link href="https://crunchydata.github.io/postgres-operator/css/font-awesome.min.css" rel="stylesheet">
<link href="https://crunchydata.github.io/postgres-operator/css/hybrid.css" rel="stylesheet">
<link href="https://crunchydata.github.io/postgres-operator/css/featherlight.min.css" rel="stylesheet">
<link href="https://crunchydata.github.io/postgres-operator/css/auto-complete.css" rel="stylesheet">
<link href="https://crunchydata.github.io/postgres-operator/theme-original/style.css" rel="stylesheet">

<link rel="stylesheet" href="https://crunchydata.github.io/postgres-operator/css/bootstrap.min.css">
<script src="https://crunchydata.github.io/postgres-operator/js/jquery-2.x.min.js"></script>
<style type="text/css">
  :root #header + #content > #left > #rlblock_left {
    display:none !important;
  }
</style>
<meta name="description" content="">


    
  </head>
  <body data-url="/contributing/">
    
      <div id="headermain"></div>
<nav id="sidebar" class="">



<div class="highlightable">
  <div id="header-wrapper">
    <div id="header">
      
	
  
    <a class="baselink" href="https://crunchydata.github.io/postgres-operator/">Crunchy Data PostgreSQL Operator Documentation</a>
  

    </div>
        <div class="searchbox">
		    <label for="search-by"><i class="fa fa-search"></i></label>
		    <input data-search-input id="search-by" type="text" placeholder="Search...">
		    <span data-search-clear=""><i class="fa fa-close"></i></span>
		</div>
		<script type="text/javascript" src="https://crunchydata.github.io/postgres-operator/js/lunr.min.js"></script>
		<script type="text/javascript" src="https://crunchydata.github.io/postgres-operator/js/auto-complete.js"></script>
		<script type="text/javascript">
        
            var baseurl = "https:\/\/crunchydata.github.io\/postgres-operator\/";
        
		</script>
		<script type="text/javascript" src="https://crunchydata.github.io/postgres-operator/js/search.js"></script>
  </div>

      <ul class="topics">
            <li data-nav-id="/" class="dd-item">
            <a href="https://crunchydata.github.io/postgres-operator/"><i class="fa fa-fw fa-home"></i></a>
            </li>
    <li data-nav-id="/installation/" class="dd-item haschildren
        ">
      <div>
      <a href="https://crunchydata.github.io/postgres-operator/installation/">Installation</a><i class="fa fa-angle-right fa-lg category-icon"></i>

      </div>
        <ul>
      <li data-nav-id="/installation/quick-installation/" class="dd-item">
        <div>
          <a href="https://crunchydata.github.io/postgres-operator/installation/quick-installation/">
            Quick Installation
          </a>
        </div>
    </li>
      <li data-nav-id="/installation/manual-installation/" class="dd-item">
        <div>
          <a href="https://crunchydata.github.io/postgres-operator/installation/manual-installation/">
            Manual Installation
          </a>
        </div>
    </li>
      <li data-nav-id="/installation/helm-chart/" class="dd-item">
        <div>
          <a href="https://crunchydata.github.io/postgres-operator/installation/helm-chart/">
            Helm Chart
          </a>
        </div>
    </li>
      <li data-nav-id="/installation/deployment/" class="dd-item">
        <div>
          <a href="https://crunchydata.github.io/postgres-operator/installation/deployment/">
            Deployment
          </a>
        </div>
    </li>
      <li data-nav-id="/installation/configuration/" class="dd-item">
        <div>
          <a href="https://crunchydata.github.io/postgres-operator/installation/configuration/">
            Configuration
          </a>
        </div>
    </li>
      <li data-nav-id="/installation/upgrading-the-operator/" class="dd-item">
        <div>
          <a href="https://crunchydata.github.io/postgres-operator/installation/upgrading-the-operator/">
            Upgrading the Operator
          </a>
        </div>
    </li>
        </ul>
    </li>
    <li data-nav-id="/getting-started/" class="dd-item
        ">
      <div>
      <a href="https://crunchydata.github.io/postgres-operator/getting-started/">Getting Started</a>

      </div>
    </li>
    <li data-nav-id="/how-it-works/" class="dd-item
        ">
      <div>
      <a href="https://crunchydata.github.io/postgres-operator/how-it-works/">How it Works</a>

      </div>
    </li>
    <li data-nav-id="/contributing/" class="dd-item parent active
        ">
      <div>
      <a href="https://crunchydata.github.io/postgres-operator/contributing/">Contributing</a>

      </div>
    </li>



        <section id="shortcuts">
                <li class="" role=""><h3>More</h3><a href="https://github.com/CrunchyData/postgres-operator" target="_blank" rel="noopener"><i class='fa fa-github'></i> <label>Github repo</label></a></li>
                <li class="" role=""><a href="https://github.com/CrunchyData/postgres-operator/releases/download/2.6/postgres-operator.2.6.tar.gz" target="_blank" rel="noopener"><i class='fa fa-cloud-download'></i> <label>Download</label></a></li>
                <li class="" role=""><a href="https://kubernetes.io/docs/" target="_blank" rel="noopener"><i class='fa fa-bookmark'></i> <label>Kubernetes Documentation</label></a></li>
                <li class="" role=""><a href="https://github.com/CrunchyData/postgres-operator/blob/master/LICENSE.md" target="_blank" rel="noopener"><i class='fa fa-file'></i> <label>License</label></a></li>
        </section>

    <hr />
    <li></li>

    </ul>

 <section id="footer">
    </section>
  </div>
</nav>



<section id="body">
<div id="overlay"></div>
<div class="padding highlightable">

  <div id="top-bar">
    
      
      
      
    <div id="top-github-link">
      <a class="github-link" href="https://crunchydata.github.io/postgres-operator/contributing/" target="blank">
        <i class="fa fa-info-circle"></i>
        How to contribute
      </a>
      <a class="github-link" href="https://github.com/CrunchyData/postgres-operator/edit/master/hugo/content/contributing/_index.adoc" target="blank">
        <i class="fa fa-code-fork"></i>
        Improve this page
      </a>
    </div><div id="breadcrumbs" itemscope="" itemtype="http://data-vocabulary.org/Breadcrumb">
        <span id="sidebar-toggle-span">
          <a href="#" id="sidebar-toggle" data-sidebar-toggle="">
            <i class="fa fa-bars"></i>
          </a>
        </span>
        <span id="toc-menu"><i class="fa fa-list-alt"></i></span>
        <span class="links">
        




 <a href='https://crunchydata.github.io/postgres-operator/'>Crunchy Data PostgreSQL Operator</a> > Contributing




        </span>
    </div>

    
    <div class="progress">
        <div class="wrapper">
    
        </div>
    </div>
    

  </div>


<div id="body-inner">
  
    <h1>Contributing</h1>
  



    
    
    

<div class="paragraph">
<<<<<<< HEAD
<p>Latest Release: v3.1, 2018-08-01</p>
=======
<p>Latest Release: 3.2.0 2018-08-16</p>
>>>>>>> a47cbd96
</div>
<div class="sect1">
<h2 id="_getting_started">Getting Started</h2>
<div class="sectionbody">
<div class="paragraph">
<p>Welcome! Thank you for your interest in contributing. Before submitting a new <a href="https://github.com/CrunchyData/postgres-operator/issues/new">issue</a>
or <a href="https://github.com/CrunchyData/postgres-operator/pulls">pull request</a> to the <a href="https://github.com/CrunchyData/postgres-operator/">Crunchy Data
PostgreSQL Operator</a> project on GitHub, <strong>please review any open or closed issues</strong> <a href="https://github.com/crunchydata/postgres-operator/issues">here</a>
in addition to any existing open pull requests.</p>
</div>
</div>
</div>
<div class="sect1">
<h2 id="_documentation">Documentation</h2>
<div class="sectionbody">
<div class="paragraph">
<p>The documentation website (located at <a href="https://crunchydata.github.io/postgres-operator/" class="bare">https://crunchydata.github.io/postgres-operator/</a>) is generated using <a href="https://gohugo.io/">Hugo</a> and
<a href="https://pages.github.com/">GitHub Pages</a>. If you would like to build the documentation locally, view the
<a href="https://gohugo.io/getting-started/installing/">official Installing Hugo</a> guide to set up Hugo locally. You can then start the server by
running the following commands -</p>
</div>
<div class="literalblock">
<div class="content">
<pre>cd $COROOT/hugo/
vi config.toml
hugo server</pre>
</div>
</div>
<div class="paragraph">
<p>When you edit <strong>config.toml</strong>, you&#8217;ll set <code>baseURL = "/"</code>. This will make the local version of the Hugo server accessible by default from
<code>localhost:1313</code>. Once you&#8217;ve run <code>hugo server</code>, that will let you interactively make changes to the documentation as desired and view the updates
in real-time.</p>
</div>
<div class="paragraph">
<p><strong>When you&#8217;re ready to commit a change</strong>, please view and run the script located at <code>$COROOT/generate-docs.sh</code> which will automatically generate a new
set of webpages using Hugo that will update the live website after the change has been committed to the repository.</p>
</div>
</div>
</div>



    
    
          <footer class=" footline" >
	
</footer>
  </div>
</div>

<div id="navigation">
<a class="nav nav-prev" href="https://crunchydata.github.io/postgres-operator/how-it-works/" title="How it Works"> <i class="fa fa-chevron-left"></i><label>How it Works</label></a>
    <a class="nav nav-next" href="https://crunchydata.github.io/postgres-operator/installation/" title="Installation" style="margin-right: 0px;"><label>Installation</label><i class="fa fa-chevron-right"></i></a></div>

</section>
<div style="left: -1000px; overflow: scroll; position: absolute; top: -1000px; border: none; box-sizing: content-box; height: 200px; margin: 0px; padding: 0px; width: 200px;">
  <div style="border: none; box-sizing: content-box; height: 200px; margin: 0px; padding: 0px; width: 200px;"></div>
</div>    

<script src="https://crunchydata.github.io/postgres-operator/js/clipboard.min.js"></script>
<script src="https://crunchydata.github.io/postgres-operator/js/featherlight.min.js"></script>
<script src="https://crunchydata.github.io/postgres-operator/js/html5shiv-printshiv.min.js"></script>

<script src="https://crunchydata.github.io/postgres-operator/js/modernizr.custom.71422.js"></script>
<script src="https://crunchydata.github.io/postgres-operator/js/docdock.js"></script>
<script src="https://crunchydata.github.io/postgres-operator/theme-original/script.js"></script>


    

    
    

    
  </body>
</html><|MERGE_RESOLUTION|>--- conflicted
+++ resolved
@@ -220,11 +220,7 @@
     
 
 <div class="paragraph">
-<<<<<<< HEAD
-<p>Latest Release: v3.1, 2018-08-01</p>
-=======
 <p>Latest Release: 3.2.0 2018-08-16</p>
->>>>>>> a47cbd96
 </div>
 <div class="sect1">
 <h2 id="_getting_started">Getting Started</h2>
