--- conflicted
+++ resolved
@@ -11,10 +11,7 @@
 ENV PGVERSION="11" PGDG_REPO="pgdg-redhat-repo-latest.noarch.rpm"
 
 COPY redhat/licenses /licenses
-<<<<<<< HEAD
-=======
 COPY licenses /licenses
->>>>>>> 1c1c4554
 
 # PGDG PostgreSQL Repository
 
