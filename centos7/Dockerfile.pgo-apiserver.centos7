--- conflicted
+++ resolved
@@ -2,15 +2,9 @@
 
 LABEL Vendor="Crunchy Data Solutions" \
 	PostgresVersion="11" \
-<<<<<<< HEAD
-	PostgresFullVersion="11.3" \
-	Version="7.6" \
-	Release="3.5.3" \
-=======
 	PostgresFullVersion="11.4" \
 	Version="7.6" \
 	Release="3.5.4" \
->>>>>>> 4cc3282c
 	summary="Crunchy Data PostgreSQL Operator - Apiserver" \
 	description="Crunchy Data PostgreSQL Operator - Apiserver"
 
