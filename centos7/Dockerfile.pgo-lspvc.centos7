--- conflicted
+++ resolved
@@ -9,10 +9,7 @@
 RUN yum -y update && yum -y clean all
 
 COPY redhat/licenses /licenses
-<<<<<<< HEAD
-=======
 COPY licenses /licenses
->>>>>>> 1c1c4554
 
 VOLUME ["/pgdata"]
 
