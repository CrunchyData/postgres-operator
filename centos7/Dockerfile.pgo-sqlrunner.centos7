FROM centos:7

LABEL Vendor="Crunchy Data Solutions" \
	Version="7.6" \
<<<<<<< HEAD
	Release="4.0.0-rc1" \
=======
	Release="3.5.2-rc2" \
>>>>>>> c0437fdd
	summary="Crunchy Data PostgreSQL Operator - SQL Runner" \
	description="Crunchy Data PostgreSQL Operator - SQL Runner"

ENV PGVERSION="11" PGDG_REPO="pgdg-centos11-11-2.noarch.rpm"
ENV PGROOT="/usr/pgsql-${PGVERSION}"

RUN rpm -Uvh https://download.postgresql.org/pub/repos/yum/${PGVERSION}/redhat/rhel-7-x86_64/${PGDG_REPO}

RUN yum -y update \
 && yum -y install epel-release \
 && yum -y install \
      gettext \
      hostname  \
      nss_wrapper \
      procps-ng \
 && yum -y install postgresql11 \
 && yum clean all -y

RUN mkdir -p /opt/cpm/bin /opt/cpm/conf /pgconf \
 && chown -R 26:26 /opt/cpm /pgconf

ADD bin/pgo-sqlrunner /opt/cpm/bin

VOLUME ["/pgconf"]

USER 26

CMD ["/opt/cpm/bin/start.sh"]<|MERGE_RESOLUTION|>--- conflicted
+++ resolved
@@ -2,11 +2,7 @@
 
 LABEL Vendor="Crunchy Data Solutions" \
 	Version="7.6" \
-<<<<<<< HEAD
-	Release="4.0.0-rc1" \
-=======
-	Release="3.5.2-rc2" \
->>>>>>> c0437fdd
+	Release="4.0.0-rc2" \
 	summary="Crunchy Data PostgreSQL Operator - SQL Runner" \
 	description="Crunchy Data PostgreSQL Operator - SQL Runner"
 
