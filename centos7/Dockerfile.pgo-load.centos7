FROM centos:7

LABEL name="crunchydata/pgo-load" \
    vendor="crunchy data" \
	PostgresVersion="11" \
	PostgresFullVersion="11.4" \
	Version="7.6" \
<<<<<<< HEAD
	Release="4.1.0" \
=======
	Release="4.0.1" \
>>>>>>> 6e2dd3c2
    url="https://crunchydata.com" \
    summary="Crunchy Data PostgreSQL Operator - Load Data" \
    description="Loads a CSV or JSON file into the database." \
    io.k8s.description="pgo-load container" \
    io.k8s.display-name="Crunchy pgo-load container" \
    io.openshift.expose-services="" \
    io.openshift.tags="crunchy,database"

ENV PGVERSION="11" PGDG_REPO="pgdg-redhat-repo-latest.noarch.rpm"

# PGDG PostgreSQL Repository

RUN rpm -Uvh https://download.postgresql.org/pub/repos/yum/${PGVERSION}/redhat/rhel-7-x86_64/${PGDG_REPO}

RUN yum -y update &&  yum -y install epel-release \
 && yum install -y \
	gettext \
	hostname \
 	nss_wrapper \
	openssh-clients \
	procps-ng \
 && yum -y install postgresql11 \
 && yum clean all -y

RUN mkdir -p /opt/cpm/bin /opt/cpm/conf
ADD bin/pgo-load/ /opt/cpm/bin
ADD bin/uid_postgres.sh /opt/cpm/bin

ADD conf/pgo-load/ /opt/cpm/conf
RUN chown -R 26:26 /opt/cpm

VOLUME /pgdata

RUN chmod g=u /etc/passwd && \
        chmod g=u /etc/group

ENTRYPOINT ["/opt/cpm/bin/uid_postgres.sh"]

USER 26

CMD ["/opt/cpm/bin/start.sh"]<|MERGE_RESOLUTION|>--- conflicted
+++ resolved
@@ -5,11 +5,7 @@
 	PostgresVersion="11" \
 	PostgresFullVersion="11.4" \
 	Version="7.6" \
-<<<<<<< HEAD
 	Release="4.1.0" \
-=======
-	Release="4.0.1" \
->>>>>>> 6e2dd3c2
     url="https://crunchydata.com" \
     summary="Crunchy Data PostgreSQL Operator - Load Data" \
     description="Loads a CSV or JSON file into the database." \
