--- conflicted
+++ resolved
@@ -3,15 +3,9 @@
 LABEL name="crunchydata/pgo-load" \
     vendor="crunchy data" \
 	PostgresVersion="11" \
-<<<<<<< HEAD
-	PostgresFullVersion="11.3" \
-	Version="7.6" \
-	Release="3.5.3" \
-=======
 	PostgresFullVersion="11.4" \
 	Version="7.6" \
 	Release="3.5.4" \
->>>>>>> 4cc3282c
     url="https://crunchydata.com" \
     summary="Crunchy Data PostgreSQL Operator - Load Data" \
     description="Loads a CSV or JSON file into the database." \
