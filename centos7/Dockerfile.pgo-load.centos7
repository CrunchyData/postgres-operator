FROM centos:7

LABEL name="crunchydata/pgo-load" \
    vendor="crunchy data" \
	PostgresVersion="11" \
	PostgresFullVersion="11.2" \
	Version="7.6" \
<<<<<<< HEAD
	Release="4.0.0-rc2" \
=======
	Release="3.5.2" \
>>>>>>> afae154a
    url="https://crunchydata.com" \
    summary="Crunchy Data PostgreSQL Operator - Load Data" \
    description="Loads a CSV or JSON file into the database." \
    io.k8s.description="pgo-load container" \
    io.k8s.display-name="Crunchy pgo-load container" \
    io.openshift.expose-services="" \
    io.openshift.tags="crunchy,database"

ENV PGVERSION="11" PGDG_REPO="pgdg-centos11-11-2.noarch.rpm"

# PGDG PostgreSQL Repository

RUN rpm -Uvh https://download.postgresql.org/pub/repos/yum/${PGVERSION}/redhat/rhel-7-x86_64/${PGDG_REPO}

RUN yum -y update &&  yum -y install epel-release \
 && yum install -y \
	gettext \
	hostname \
 	nss_wrapper \
	openssh-clients \
	procps-ng \
 && yum -y install postgresql11 \
 && yum clean all -y

RUN mkdir -p /opt/cpm/bin /opt/cpm/conf
ADD bin/pgo-load/ /opt/cpm/bin
ADD bin/uid_postgres.sh /opt/cpm/bin

ADD conf/pgo-load/ /opt/cpm/conf
RUN chown -R 26:26 /opt/cpm

VOLUME /pgdata

RUN chmod g=u /etc/passwd && \
        chmod g=u /etc/group

ENTRYPOINT ["/opt/cpm/bin/uid_postgres.sh"]

USER 26

CMD ["/opt/cpm/bin/start.sh"]<|MERGE_RESOLUTION|>--- conflicted
+++ resolved
@@ -5,11 +5,7 @@
 	PostgresVersion="11" \
 	PostgresFullVersion="11.2" \
 	Version="7.6" \
-<<<<<<< HEAD
-	Release="4.0.0-rc2" \
-=======
-	Release="3.5.2" \
->>>>>>> afae154a
+	Release="4.0.0-rc3" \
     url="https://crunchydata.com" \
     summary="Crunchy Data PostgreSQL Operator - Load Data" \
     description="Loads a CSV or JSON file into the database." \
