FROM centos:7

LABEL Vendor="Crunchy Data Solutions" \
	PostgresVersion="11" \
	PostgresFullVersion="11.2" \
	Version="7.6" \
<<<<<<< HEAD
	Release="4.0.0-rc1" \
=======
	Release="4.0.0-rc2" \
>>>>>>> c7e399d1
	summary="Crunchy Data PostgreSQL Operator - pgBackRest" \
	description="pgBackRest image that is integrated for use with Crunchy Data's PostgreSQL Operator."

ENV PGVERSION="11" PGDG_REPO="pgdg-centos11-11-2.noarch.rpm" BACKREST_VERSION="2.10"

RUN rpm -Uvh https://download.postgresql.org/pub/repos/yum/${PGVERSION}/redhat/rhel-7-x86_64/${PGDG_REPO}

RUN yum -y update && yum -y install psmisc openssh-server openssh-clients pgbackrest-"${BACKREST_VERSION}" postgresql11-server procps-ng && yum -y clean all

VOLUME ["/sshd", "/pgdata"]

RUN mkdir -p /opt/cpm/bin /pgdata && chown -R 26:26 /opt/cpm
ADD bin/pgo-backrest-restore/ /opt/cpm/bin
ADD bin/uid_postgres.sh /opt/cpm/bin

RUN chmod g=u /etc/passwd && \
        chmod g=u /etc/group

RUN mkdir /.ssh && chown 26:0 /.ssh && chmod g+rwx /.ssh

ENTRYPOINT ["/opt/cpm/bin/uid_postgres.sh"]

USER 26

CMD ["/opt/cpm/bin/pgo-backrest-restore.sh"]<|MERGE_RESOLUTION|>--- conflicted
+++ resolved
@@ -4,11 +4,7 @@
 	PostgresVersion="11" \
 	PostgresFullVersion="11.2" \
 	Version="7.6" \
-<<<<<<< HEAD
-	Release="4.0.0-rc1" \
-=======
 	Release="4.0.0-rc2" \
->>>>>>> c7e399d1
 	summary="Crunchy Data PostgreSQL Operator - pgBackRest" \
 	description="pgBackRest image that is integrated for use with Crunchy Data's PostgreSQL Operator."
 
