FROM centos:7

LABEL Vendor="Crunchy Data Solutions" \
	Version="7.6" \
	Release="4.1.0" \
	summary="Crunchy Data PostgreSQL Operator - Remove Data" \
	description="Crunchy Data PostgreSQL Operator - Remove Data"

RUN yum -y update && yum -y clean all

<<<<<<< HEAD
COPY redhat/licenses /licenses

RUN mkdir -p /opt/cpm/bin 
ADD bin/pgo-rmdata/ /opt/cpm/bin
ADD bin/uid_postgres.sh /opt/cpm/bin

RUN chown -R 0:0 /opt/cpm

RUN chmod g=u /etc/passwd && \
        chmod g=u /etc/group
=======
ADD bin/pgo-rmdata/ /usr/local/bin
>>>>>>> f5b01901

USER 0

CMD ["/usr/local/bin/start.sh"]<|MERGE_RESOLUTION|>--- conflicted
+++ resolved
@@ -8,20 +8,9 @@
 
 RUN yum -y update && yum -y clean all
 
-<<<<<<< HEAD
 COPY redhat/licenses /licenses
 
-RUN mkdir -p /opt/cpm/bin 
-ADD bin/pgo-rmdata/ /opt/cpm/bin
-ADD bin/uid_postgres.sh /opt/cpm/bin
-
-RUN chown -R 0:0 /opt/cpm
-
-RUN chmod g=u /etc/passwd && \
-        chmod g=u /etc/group
-=======
 ADD bin/pgo-rmdata/ /usr/local/bin
->>>>>>> f5b01901
 
 USER 0
 
