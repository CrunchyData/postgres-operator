--- conflicted
+++ resolved
@@ -16,10 +16,7 @@
  && yum clean all -y
 
 COPY redhat/licenses /licenses
-<<<<<<< HEAD
-=======
 COPY licenses /licenses
->>>>>>> 1c1c4554
 
 RUN mkdir -p /opt/cpm/bin /opt/cpm/conf /configs \
  && chown -R 2:2 /opt/cpm /configs
