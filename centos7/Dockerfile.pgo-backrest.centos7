FROM centos:7

LABEL Vendor="Crunchy Data Solutions" \
	PostgresVersion="11" \
	PostgresFullVersion="11.4" \
	Version="7.6" \
<<<<<<< HEAD
	Release="4.1.0" \
=======
	Release="4.0.1" \
>>>>>>> 6e2dd3c2
	summary="Crunchy Data PostgreSQL Operator - pgBackRest" \
	description="pgBackRest image that is integrated for use with Crunchy Data's PostgreSQL Operator."

ENV PGVERSION="11" PGDG_REPO="pgdg-redhat-repo-latest.noarch.rpm" PGDG_REPO_DISABLE="pgdg10,pgdg96,pgdg95,pgdg94" \
    BACKREST_VERSION="2.13"

RUN rpm -Uvh https://download.postgresql.org/pub/repos/yum/${PGVERSION}/redhat/rhel-7-x86_64/${PGDG_REPO}

RUN yum -y update && yum -y install --disablerepo="${PGDG_REPO_DISABLE}" \
    postgresql11-server && yum -y install pgbackrest-"${BACKREST_VERSION}" && yum -y clean all

RUN mkdir -p /opt/cpm/bin /pgdata /backrestrepo && chown -R 26:26 /opt/cpm
ADD bin/pgo-backrest/ /opt/cpm/bin
ADD bin/uid_postgres.sh /opt/cpm/bin

RUN chmod g=u /etc/passwd && \
        chmod g=u /etc/group

USER 26

ENTRYPOINT ["/opt/cpm/bin/uid_postgres.sh"]
VOLUME ["/pgdata","/backrestrepo"]

CMD ["/opt/cpm/bin/pgo-backrest"]<|MERGE_RESOLUTION|>--- conflicted
+++ resolved
@@ -4,11 +4,7 @@
 	PostgresVersion="11" \
 	PostgresFullVersion="11.4" \
 	Version="7.6" \
-<<<<<<< HEAD
 	Release="4.1.0" \
-=======
-	Release="4.0.1" \
->>>>>>> 6e2dd3c2
 	summary="Crunchy Data PostgreSQL Operator - pgBackRest" \
 	description="pgBackRest image that is integrated for use with Crunchy Data's PostgreSQL Operator."
 
