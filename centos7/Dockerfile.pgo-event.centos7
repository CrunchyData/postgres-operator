FROM centos:7

LABEL Vendor="Crunchy Data Solutions" \
	PostgresVersion="11" \
	PostgresFullVersion="11.5" \
	Version="7.6" \
	Release="4.1.0" \
	summary="Crunchy Data PostgreSQL Operator - pgo-event" \
	description="Crunchy Data PostgreSQL Operator - pgo-event"

RUN yum -y update && yum -y clean all

COPY redhat/licenses /licenses
<<<<<<< HEAD
=======
COPY licenses /licenses
>>>>>>> 1c1c4554

ADD bin/pgo-event /usr/local/bin

USER daemon

ENTRYPOINT ["/usr/local/bin/pgo-event.sh"]<|MERGE_RESOLUTION|>--- conflicted
+++ resolved
@@ -11,10 +11,7 @@
 RUN yum -y update && yum -y clean all
 
 COPY redhat/licenses /licenses
-<<<<<<< HEAD
-=======
 COPY licenses /licenses
->>>>>>> 1c1c4554
 
 ADD bin/pgo-event /usr/local/bin
 
