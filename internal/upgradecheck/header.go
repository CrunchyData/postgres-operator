// Copyright 2017 - 2024 Crunchy Data Solutions, Inc.
//
// SPDX-License-Identifier: Apache-2.0

package upgradecheck

import (
	"context"
	"encoding/json"
	"net/http"
	"os"

	googleuuid "github.com/google/uuid"
	corev1 "k8s.io/api/core/v1"
	apierrors "k8s.io/apimachinery/pkg/api/errors"
	"k8s.io/apimachinery/pkg/util/uuid"
	crclient "sigs.k8s.io/controller-runtime/pkg/client"

	"github.com/crunchydata/postgres-operator/internal/controller/postgrescluster"
	"github.com/crunchydata/postgres-operator/internal/feature"
	"github.com/crunchydata/postgres-operator/internal/kubernetes"
	"github.com/crunchydata/postgres-operator/internal/logging"
	"github.com/crunchydata/postgres-operator/internal/naming"
	"github.com/crunchydata/postgres-operator/pkg/apis/postgres-operator.crunchydata.com/v1beta1"
)

const (
	clientHeader = "X-Crunchy-Client-Metadata"
)

var (
	// Using apimachinery's UUID package, so our deployment UUID will be a string
	deploymentID string
)

// Extensible struct for client upgrade data
type clientUpgradeData struct {
	BridgeClustersTotal int    `json:"bridge_clusters_total"`
	BuildSource         string `json:"build_source"`
	DeploymentID        string `json:"deployment_id"`
	FeatureGatesEnabled string `json:"feature_gates_enabled"`
	IsOpenShift         bool   `json:"is_open_shift"`
	KubernetesEnv       string `json:"kubernetes_env"`
	PGOClustersTotal    int    `json:"pgo_clusters_total"`
	PGOInstaller        string `json:"pgo_installer"`
	PGOInstallerOrigin  string `json:"pgo_installer_origin"`
	PGOVersion          string `json:"pgo_version"`
	RegistrationToken   string `json:"registration_token"`
}

// generateHeader aggregates data and returns a struct of that data
// If any errors are encountered, it logs those errors and uses the default values
func generateHeader(ctx context.Context, crClient crclient.Client,
	pgoVersion string, registrationToken string) *clientUpgradeData {

	return &clientUpgradeData{
		BridgeClustersTotal: getBridgeClusters(ctx, crClient),
		BuildSource:         os.Getenv("BUILD_SOURCE"),
		DeploymentID:        ensureDeploymentID(ctx, crClient),
<<<<<<< HEAD
		FeatureGatesEnabled: feature.ShowEnabled(ctx),
		IsOpenShift:         isOpenShift,
		KubernetesEnv:       getServerVersion(ctx, cfg),
=======
		FeatureGatesEnabled: feature.ShowGates(ctx),
		IsOpenShift:         kubernetes.IsOpenShift(ctx),
		KubernetesEnv:       kubernetes.VersionString(ctx),
>>>>>>> 58351d3f
		PGOClustersTotal:    getManagedClusters(ctx, crClient),
		PGOInstaller:        os.Getenv("PGO_INSTALLER"),
		PGOInstallerOrigin:  os.Getenv("PGO_INSTALLER_ORIGIN"),
		PGOVersion:          pgoVersion,
		RegistrationToken:   registrationToken,
	}
}

// ensureDeploymentID checks if the UUID exists in memory or in a ConfigMap
// If no UUID exists, ensureDeploymentID creates one and saves it in memory/as a ConfigMap
// Any errors encountered will be logged and the ID result will be what is in memory
func ensureDeploymentID(ctx context.Context, crClient crclient.Client) string {
	// If there is no deploymentID in memory, generate one for possible use
	if deploymentID == "" {
		deploymentID = string(uuid.NewUUID())
	}

	cm := manageUpgradeCheckConfigMap(ctx, crClient, deploymentID)

	if cm != nil && cm.Data["deployment_id"] != "" {
		deploymentID = cm.Data["deployment_id"]
	}

	return deploymentID
}

// manageUpgradeCheckConfigMap ensures a ConfigMap exists with a UUID
// If it doesn't exist, this creates it with the in-memory ID
// If it exists and it has a valid UUID, use that to replace the in-memory ID
// If it exists but the field is blank or mangled, we update the ConfigMap with the in-memory ID
func manageUpgradeCheckConfigMap(ctx context.Context, crClient crclient.Client,
	currentID string) *corev1.ConfigMap {

	log := logging.FromContext(ctx)
	upgradeCheckConfigMapMetadata := naming.UpgradeCheckConfigMap()

	cm := &corev1.ConfigMap{
		ObjectMeta: upgradeCheckConfigMapMetadata,
		Data:       map[string]string{"deployment_id": currentID},
	}
	cm.SetGroupVersionKind(corev1.SchemeGroupVersion.WithKind("ConfigMap"))

	// If no namespace is set, then log this and skip trying to set the UUID in the ConfigMap
	if upgradeCheckConfigMapMetadata.GetNamespace() == "" {
		log.V(1).Info("upgrade check issue: namespace not set")
		return cm
	}

	retrievedCM := &corev1.ConfigMap{}
	err := crClient.Get(ctx, naming.AsObjectKey(upgradeCheckConfigMapMetadata), retrievedCM)

	// If we get any error besides IsNotFound, log it, skip any ConfigMap steps,
	// and use the in-memory deploymentID
	if err != nil && !apierrors.IsNotFound(err) {
		log.V(1).Info("upgrade check issue: error retrieving configmap",
			"response", err.Error())
		return cm
	}

	// If we get a ConfigMap with a "deployment_id", check if that UUID is valid
	if retrievedCM.Data["deployment_id"] != "" {
		_, parseErr := googleuuid.Parse(retrievedCM.Data["deployment_id"])
		// No error -- the ConfigMap has a valid deploymentID, so use that
		if parseErr == nil {
			cm.Data["deployment_id"] = retrievedCM.Data["deployment_id"]
		}
	}

	err = applyConfigMap(ctx, crClient, cm, postgrescluster.ControllerName)
	if err != nil {
		log.V(1).Info("upgrade check issue: could not apply configmap",
			"response", err.Error())
	}
	return cm
}

// applyConfigMap is a focused version of the Reconciler.apply method,
// meant only to work with this ConfigMap
// It sends an apply patch to the Kubernetes API, with the fieldManager set to the deployment_id
// and the force parameter set to true.
// - https://docs.k8s.io/reference/using-api/server-side-apply/#managers
// - https://docs.k8s.io/reference/using-api/server-side-apply/#conflicts
func applyConfigMap(ctx context.Context, crClient crclient.Client,
	object crclient.Object, owner string) error {
	// Generate an apply-patch by comparing the object to its zero value.
	zero := &corev1.ConfigMap{}
	data, err := crclient.MergeFrom(zero).Data(object)

	if err == nil {
		apply := crclient.RawPatch(crclient.Apply.Type(), data)
		err = crClient.Patch(ctx, object, apply,
			[]crclient.PatchOption{crclient.ForceOwnership, crclient.FieldOwner(owner)}...)
	}
	return err
}

// getManagedClusters returns a count of postgres clusters managed by this PGO instance
// Any errors encountered will be logged and the count result will be 0
func getManagedClusters(ctx context.Context, crClient crclient.Client) int {
	var count int
	clusters := &v1beta1.PostgresClusterList{}
	err := crClient.List(ctx, clusters)
	if err != nil {
		log := logging.FromContext(ctx)
		log.V(1).Info("upgrade check issue: could not count postgres clusters",
			"response", err.Error())
	} else {
		count = len(clusters.Items)
	}
	return count
}

// getBridgeClusters returns a count of Bridge clusters managed by this PGO instance
// Any errors encountered will be logged and the count result will be 0
func getBridgeClusters(ctx context.Context, crClient crclient.Client) int {
	var count int
	clusters := &v1beta1.CrunchyBridgeClusterList{}
	err := crClient.List(ctx, clusters)
	if err != nil {
		log := logging.FromContext(ctx)
		log.V(1).Info("upgrade check issue: could not count bridge clusters",
			"response", err.Error())
	} else {
		count = len(clusters.Items)
	}
	return count
}

func addHeader(req *http.Request, upgradeInfo *clientUpgradeData) *http.Request {
	marshaled, _ := json.Marshal(upgradeInfo)
	req.Header.Add(clientHeader, string(marshaled))
	return req
}<|MERGE_RESOLUTION|>--- conflicted
+++ resolved
@@ -57,15 +57,9 @@
 		BridgeClustersTotal: getBridgeClusters(ctx, crClient),
 		BuildSource:         os.Getenv("BUILD_SOURCE"),
 		DeploymentID:        ensureDeploymentID(ctx, crClient),
-<<<<<<< HEAD
 		FeatureGatesEnabled: feature.ShowEnabled(ctx),
-		IsOpenShift:         isOpenShift,
-		KubernetesEnv:       getServerVersion(ctx, cfg),
-=======
-		FeatureGatesEnabled: feature.ShowGates(ctx),
 		IsOpenShift:         kubernetes.IsOpenShift(ctx),
 		KubernetesEnv:       kubernetes.VersionString(ctx),
->>>>>>> 58351d3f
 		PGOClustersTotal:    getManagedClusters(ctx, crClient),
 		PGOInstaller:        os.Getenv("PGO_INSTALLER"),
 		PGOInstallerOrigin:  os.Getenv("PGO_INSTALLER_ORIGIN"),
