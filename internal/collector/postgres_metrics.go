--- conflicted
+++ resolved
@@ -12,13 +12,8 @@
 	"slices"
 	"strconv"
 
-<<<<<<< HEAD
-	// "github.com/crunchydata/postgres-operator/internal/pgmonitor"
-=======
 	"github.com/crunchydata/postgres-operator/internal/feature"
 	"github.com/crunchydata/postgres-operator/internal/logging"
-	"github.com/crunchydata/postgres-operator/internal/pgmonitor"
->>>>>>> dbdfc9a2
 	"github.com/crunchydata/postgres-operator/pkg/apis/postgres-operator.crunchydata.com/v1beta1"
 )
 
@@ -63,14 +58,10 @@
 }
 
 func EnablePostgresMetrics(ctx context.Context, inCluster *v1beta1.PostgresCluster, config *Config) {
-<<<<<<< HEAD
 	if OpenTelemetryMetricsEnabled(ctx, inCluster) {
-=======
-	if feature.Enabled(ctx, feature.OpenTelemetryMetrics) {
 		log := logging.FromContext(ctx)
 		var err error
 
->>>>>>> dbdfc9a2
 		// We must create a copy of the fiveSecondMetrics variable, otherwise we
 		// will continually append to it and blow up our ConfigMap
 		fiveSecondMetricsClone := slices.Clone(fiveSecondMetrics)
@@ -136,15 +127,10 @@
 		}
 
 		config.Receivers[FiveSecondSqlQuery] = map[string]any{
-<<<<<<< HEAD
-			"driver":              "postgres",
-			"datasource":          fmt.Sprintf(`host=localhost dbname=postgres port=5432 user=%s password=${env:PGPASSWORD}`, MonitoringUser),
-=======
 			"driver": "postgres",
 			"datasource": fmt.Sprintf(
 				`host=localhost dbname=postgres port=5432 user=%s password=${env:PGPASSWORD}`,
-				pgmonitor.MonitoringUser),
->>>>>>> dbdfc9a2
+				MonitoringUser),
 			"collection_interval": "5s",
 			// Give Postgres time to finish setup.
 			"initial_delay": "10s",
@@ -152,15 +138,10 @@
 		}
 
 		config.Receivers[FiveMinuteSqlQuery] = map[string]any{
-<<<<<<< HEAD
-			"driver":              "postgres",
-			"datasource":          fmt.Sprintf(`host=localhost dbname=postgres port=5432 user=%s password=${env:PGPASSWORD}`, MonitoringUser),
-=======
 			"driver": "postgres",
 			"datasource": fmt.Sprintf(
 				`host=localhost dbname=postgres port=5432 user=%s password=${env:PGPASSWORD}`,
-				pgmonitor.MonitoringUser),
->>>>>>> dbdfc9a2
+				MonitoringUser),
 			"collection_interval": "300s",
 			// Give Postgres time to finish setup.
 			"initial_delay": "10s",
